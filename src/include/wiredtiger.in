/*-
 * Copyright (c) 2008-2013 WiredTiger, Inc.
 *	All rights reserved.
 *
 * See the file LICENSE for redistribution information.
 */

#ifndef	__WIREDTIGER_H_
#define	__WIREDTIGER_H_

#if defined(__cplusplus)
extern "C" {
#endif

/*******************************************
 * Version information
 *******************************************/
#define	WIREDTIGER_VERSION_MAJOR	@VERSION_MAJOR@
#define	WIREDTIGER_VERSION_MINOR	@VERSION_MINOR@
#define	WIREDTIGER_VERSION_PATCH	@VERSION_PATCH@
#define	WIREDTIGER_VERSION_STRING	@VERSION_STRING@

/*******************************************
 * Required includes
 *******************************************/
@wiredtiger_includes_decl@

/*******************************************
 * Portable type names
 *******************************************/
@int8_decl@
@u_int8_decl@
@int16_decl@
@u_int16_decl@
@int32_decl@
@u_int32_decl@
@int64_decl@
@u_int64_decl@

@u_char_decl@
@u_short_decl@
@u_int_decl@
@u_long_decl@
@u_quad_decl@

@uintmax_t_decl@
@uintptr_t_decl@

#if defined(DOXYGEN) || defined(SWIG)
#define	__F(func) func
#else
#define	__F(func) (*func)
#endif

#ifdef SWIG
%{
#include <wiredtiger.h>
%}
#endif

/*! @defgroup wt WiredTiger API
 * The functions, handles and methods applications use to access and manage
 * data with WiredTiger.
 *
 * @{
 */

/*******************************************
 * Public forward structure declarations
 *******************************************/
struct __wt_collator;	    typedef struct __wt_collator WT_COLLATOR;
struct __wt_compressor;	    typedef struct __wt_compressor WT_COMPRESSOR;
struct __wt_connection;	    typedef struct __wt_connection WT_CONNECTION;
struct __wt_cursor;	    typedef struct __wt_cursor WT_CURSOR;
struct __wt_data_source;    typedef struct __wt_data_source WT_DATA_SOURCE;
struct __wt_event_handler;  typedef struct __wt_event_handler WT_EVENT_HANDLER;
struct __wt_extension_api;  typedef struct __wt_extension_api WT_EXTENSION_API;
struct __wt_extractor;	    typedef struct __wt_extractor WT_EXTRACTOR;
struct __wt_item;	    typedef struct __wt_item WT_ITEM;
struct __wt_session;	    typedef struct __wt_session WT_SESSION;

/*!
 * A raw item of data to be managed.  Data items have a pointer to the data and
 * a length (limited to 4GB for items stored in tables).
 */
struct __wt_item {
	/*!
	 * The memory reference of the data item.
	 *
	 * For items returned by a WT_CURSOR, the pointer is only valid until
	 * the next operation on that cursor.  Applications that need to keep
	 * an item across multiple cursor operations must make a copy.
	 */
	const void *data;

	/*!
	 * The number of bytes in the data item.
	 */
	uint32_t size;

#ifndef DOXYGEN
#define	WT_ITEM_ALIGNED					0x00000001
#define	WT_ITEM_INUSE					0x00000002
#define	WT_ITEM_MAPPED					0x00000004
	/* This appears in the middle of the struct to avoid padding. */
	/*! Object flags (internal use). */
	uint32_t flags;

	/*! Managed memory chunk (internal use). */
	void *mem;
	/*! Managed memory size (internal use). */
	size_t memsize;
#endif
};

/*!
 * The maximum packed size of a 64-bit integer.  The ::wiredtiger_struct_pack
 * function will pack single long integers into at most this many bytes.
 */
#define	WT_INTPACK64_MAXSIZE	((int)sizeof (int64_t) + 1)

/*!
 * The maximum packed size of a 32-bit integer.  The ::wiredtiger_struct_pack
 * function will pack single integers into at most this many bytes.
 */
#define	WT_INTPACK32_MAXSIZE	((int)sizeof (int32_t) + 1)

/*!
 * A WT_CURSOR handle is the interface to a cursor.
 *
 * Cursors allow data to be searched, iterated and modified, implementing the
 * CRUD (create, read, update and delete) operations.  Cursors are opened in
 * the context of a session.  If a transaction is started, cursors operate in
 * the context of the transaction until the transaction is resolved.
 *
 * Raw data is represented by key/value pairs of WT_ITEM structures, but
 * cursors can also provide access to fields within the key and value if the
 * formats are described in the WT_SESSION::create method.
 *
 * In the common case, a cursor is used to access records in a table.  However,
 * cursors can be used on subsets of tables (such as a single column or a
 * projection of multiple columns), as an interface to statistics, configuration
 * data or application-specific data sources.  See WT_SESSION::open_cursor for
 * more information.
 *
 * <b>Thread safety:</b> A WT_CURSOR handle is not usually shared between
 * threads, see @ref threads for more information.
 */
struct __wt_cursor {
	WT_SESSION *session;	/*!< The session handle for this cursor. */

	/*!
	 * The name of the data source for the cursor, matches the \c uri
	 * parameter to WT_SESSION::open_cursor used to open the cursor.
	 */
	const char *uri;

	/*!
	 * The format of the data packed into key items.  See @ref packing for
	 * details.  If not set, a default value of "u" is assumed, and
	 * applications must use WT_ITEM structures to manipulate untyped byte
	 * arrays.
	 */
	const char *key_format;

	/*!
	 * The format of the data packed into value items.  See @ref packing
	 * for details.  If not set, a default value of "u" is assumed, and
	 * applications must use WT_ITEM structures to manipulate untyped byte
	 * arrays.
	 */
	const char *value_format;

	/*! @name Data access
	 * @{
	 */
	/*! Get the key for the current record.
	 *
	 * @snippet ex_all.c Get the cursor's string key
	 *
	 * @snippet ex_all.c Get the cursor's record number key
	 *
	 * @param cursor the cursor handle
	 * @param ... pointers to hold key fields corresponding to
	 * WT_CURSOR::key_format.
	 * @errors
	 */
	int __F(get_key)(WT_CURSOR *cursor, ...);

	/*! Get the value for the current record.
	 *
	 * @snippet ex_all.c Get the cursor's string value
	 *
	 * @snippet ex_all.c Get the cursor's raw value
	 *
	 * @param cursor the cursor handle
	 * @param ... pointers to hold value fields corresponding to
	 * WT_CURSOR::value_format.
	 * @errors
	 */
	int __F(get_value)(WT_CURSOR *cursor, ...);

	/*! Set the key for the next operation.
	 *
	 * @snippet ex_all.c Set the cursor's string key
	 *
	 * @snippet ex_all.c Set the cursor's record number key
	 *
	 * @param cursor the cursor handle
	 * @param ... key fields corresponding to WT_CURSOR::key_format.
	 *
	 * If an error occurs during this operation, a flag will be set in the
	 * cursor, and the next operation to access the key will fail.  This
	 * simplifies error handling in applications.
	 */
	void __F(set_key)(WT_CURSOR *cursor, ...);

	/*! Set the value for the next operation.
	 *
	 * @snippet ex_all.c Set the cursor's string value
	 *
	 * @snippet ex_all.c Set the cursor's raw value
	 *
	 * @param cursor the cursor handle
	 * @param ... value fields corresponding to WT_CURSOR::value_format.
	 *
	 * If an error occurs during this operation, a flag will be set in the
	 * cursor, and the next operation to access the value will fail.  This
	 * simplifies error handling in applications.
	 */
	void __F(set_value)(WT_CURSOR *cursor, ...);
	/*! @} */

	/*! @name Cursor positioning
	 * @{
	 */
	/*! Return the ordering relationship between two cursors: both cursors
	 * must have the same data source and have valid keys.
	 *
	 * @snippet ex_all.c Cursor comparison
	 *
	 * @param cursor the cursor handle
	 * @param other another cursor handle
	 * @param comparep the status of the comparison: < 0 if
	 * <code>cursor</code> refers to a key that appears before
	 * <code>other</code>, 0 if the cursors refer to the same key,
	 * and > 0 if <code>cursor</code> refers to a key that appears after
	 * <code>other</code>.
	 * @errors
	 */
	int __F(compare)(WT_CURSOR *cursor, WT_CURSOR *other, int *comparep);

	/*! Return the next record.
	 *
	 * @snippet ex_all.c Return the next record
	 *
	 * @param cursor the cursor handle
	 * @errors
	 */
	int __F(next)(WT_CURSOR *cursor);

	/*! Return the previous record.
	 *
	 * @snippet ex_all.c Return the previous record
	 *
	 * @param cursor the cursor handle
	 * @errors
	 */
	int __F(prev)(WT_CURSOR *cursor);

	/*! Reset the position of the cursor.  Any resources held by the cursor
	 * are released, and the cursor's key and position are no longer valid.
	 * A subsequent iteration with WT_CURSOR::next will move to the first
	 * record, or with WT_CURSOR::prev will move to the last record.
	 *
	 * @snippet ex_all.c Reset the cursor
	 *
	 * @param cursor the cursor handle
	 * @errors
	 */
	int __F(reset)(WT_CURSOR *cursor);

	/*! Move to the record matching the key. The key must first be set.
	 *
	 * @snippet ex_all.c Search for an exact match
	 *
	 * @param cursor the cursor handle
	 * @errors
	 */
	int __F(search)(WT_CURSOR *cursor);

	/*! Move to the record matching the key if it exists, or a record that
	 * would be adjacent.  Either the smallest record larger than the key
	 * or the largest record smaller than the key (in other words, a
	 * logically adjacent key).  The key must first be set.
	 *
	 * @snippet ex_all.c Search for an exact or adjacent match
	 *
	 * @snippet ex_all.c Forward scan greater than or equal
	 *
	 * @snippet ex_all.c Backward scan less than
	 *
	 * @param cursor the cursor handle
	 * @param exactp the status of the search: 0 if an exact match is
	 * found, < 0 if a smaller key is returned, > 0 if a larger key is
	 * returned
	 * @errors
	 */
	int __F(search_near)(WT_CURSOR *cursor, int *exactp);
	/*! @} */

	/*! @name Data modification
	 * @{
	 */
	/*! Insert a record, and optionally overwrite an existing record.
	 * If the cursor was not configured with "append" or "overwrite", both
	 * the key and value must be set and the record must not already exist;
	 * the record will be inserted.
	 *
	 * If the cursor was configured with "overwrite", both the key and value
	 * must be set; if the record already exists, the key's value will be
	 * updated, otherwise, the record will be inserted.
	 *
	 * If a cursor with record number keys was configured with "append",
	 * the value must be set; a new record will be appended and the record
	 * number set as the cursor key value.
	 *
	 * Inserting a new record after the current maximum record in a
	 * fixed-length bit field column-store (that is, a store with an
	 * 'r' type key and 't' type value) implicitly creates the missing
	 * records as records with a value of 0.
	 *
	 * @snippet ex_all.c Insert a new record
	 *
	 * @snippet ex_all.c Insert a new record or overwrite an existing record
	 *
	 * @snippet ex_all.c Insert a new record and assign a record number
	 *
	 * @param cursor the cursor handle
	 * @errors
	 */
	int __F(insert)(WT_CURSOR *cursor);

	/*! Update a record.  Both key and value must be set, the key must
	 * exist, and the value of the key's record will be updated.
	 *
	 * @snippet ex_all.c Update an existing record
	 *
	 * @param cursor the cursor handle
	 * @errors
	 * In particular, if no record with the specified key exists,
	 * ::WT_NOTFOUND is returned.
	 */
	int __F(update)(WT_CURSOR *cursor);

	/*! Remove a record.  The key must be set, and the key's record will be
	 * removed.
	 *
	 * Removing a record in a fixed-length bit field column-store
	 * (that is, a store with an 'r' type key and 't' type value) is
	 * identical to setting the record's value to 0.
	 *
	 * @snippet ex_all.c Remove a record
	 *
	 * @param cursor the cursor handle
	 * @errors
	 * In particular, if no record with the specified key exists,
	 * ::WT_NOTFOUND is returned.
	 */
	int __F(remove)(WT_CURSOR *cursor);
	/*! @} */

	/*! Close the cursor.
	 *
	 * This releases the resources associated with the cursor handle.
	 * Cursors are closed implicitly by ending the enclosing connection or
	 * closing the session in which they were opened.
	 *
	 * @snippet ex_all.c Close the cursor
	 *
	 * @param cursor the cursor handle
	 * @errors
	 */
	int __F(close)(WT_CURSOR *cursor);

	/*
	 * Protected fields, only to be used by cursor implementations.
	 */
#if !defined(SWIG) && !defined(DOXYGEN)
	/*
	 * !!!
	 * Explicit representations of structures from queue.h.
	 * TAILQ_ENTRY(wt_cursor) q;
	 */
	struct {
		WT_CURSOR *tqe_next;
		WT_CURSOR **tqe_prev;
	} q;				/* Linked list of WT_CURSORs. */

	uint64_t recno;
	uint8_t raw_recno_buf[WT_INTPACK64_MAXSIZE];
					/* Holds a recno in raw mode. */
	WT_ITEM key, value;
	int saved_err;			/* Saved error in set_{key,value}. */

#define	WT_CURSTD_APPEND	0x0001
#define	WT_CURSTD_DUMP_HEX	0x0002
#define	WT_CURSTD_DUMP_PRINT	0x0004
#define	WT_CURSTD_KEY_APP	0x0008
#define	WT_CURSTD_KEY_RET	0x0010
#define	WT_CURSTD_KEY_SET	(WT_CURSTD_KEY_APP | WT_CURSTD_KEY_RET)
#define	WT_CURSTD_OPEN		0x0020
#define	WT_CURSTD_OVERWRITE	0x0040
#define	WT_CURSTD_RAW		0x0080
#define	WT_CURSTD_VALUE_APP	0x0100
#define	WT_CURSTD_VALUE_RET	0x0200
#define	WT_CURSTD_VALUE_SET	(WT_CURSTD_VALUE_APP | WT_CURSTD_VALUE_RET)
	uint32_t flags;
#endif
};

/*!
 * All data operations are performed in the context of a WT_SESSION.  This
 * encapsulates the thread and transactional context of the operation.
 *
 * <b>Thread safety:</b> A WT_SESSION handle is not usually shared between
 * threads, see @ref threads for more information.
 */
struct __wt_session {
	/*! The connection for this session. */
	WT_CONNECTION *connection;

	/*! Close the session handle.
	 *
	 * This will release the resources associated with the session handle,
	 * including rolling back any active transactions and closing any
	 * cursors that remain open in the session.
	 *
	 * @snippet ex_all.c Close a session
	 *
	 * @param session the session handle
	 * @configempty{session.close, see dist/api_data.py}
	 * @errors
	 */
	int __F(close)(WT_SESSION *session, const char *config);

	/*! Reconfigure a session handle.
	 *
	 * @snippet ex_all.c Reconfigure a session
	 *
	 * WT_SESSION::reconfigure will fail if a transaction is in progress
	 * in the session.
	 * All open cursors are reset.
	 *
	 * @param session the session handle
	 * @configstart{session.reconfigure, see dist/api_data.py}
	 * @config{isolation, the default isolation level for operations in this
	 * session., a string\, chosen from the following options: \c
	 * "read-uncommitted"\, \c "read-committed"\, \c "snapshot"; default \c
	 * read-committed.}
	 * @configend
	 * @errors
	 */
	int __F(reconfigure)(WT_SESSION *session, const char *config);

	/*! @name Cursor handles
	 * @{
	 */

	/*! Open a new cursor on a data source or duplicate an existing cursor.
	 *
	 * @snippet ex_all.c Open a cursor
	 *
	 * An existing cursor can be duplicated by passing it as the \c to_dup
	 * parameter and setting the \c uri parameter to \c NULL:
	 *
	 * @snippet ex_all.c Duplicate a cursor
	 *
	 * Cursors being duplicated must have a key set, and successfully
	 * duplicated cursors are positioned at the same place in the data
	 * source as the original.
	 *
	 * To reconfigure a cursor, duplicate it with a new configuration value:
	 *
	 * @snippet ex_all.c Reconfigure a cursor
	 *
	 * Cursor handles should be discarded by calling WT_CURSOR::close.
	 *
	 * Cursors capable of supporting transactional operations operate in the
	 * context of the current transaction, if any.  Ending a transaction
	 * implicitly resets all open cursors.
	 *
	 * Cursors are relatively light-weight objects but may hold references
	 * to heavier-weight objects; applications should re-use cursors when
	 * possible, but instantiating new cursors is not so expensive that
	 * applications need to cache cursors at all cost.
	 *
	 * @param session the session handle
	 * @param uri the data source on which the cursor operates; cursors
	 *  are usually opened on tables, however, cursors can be opened on
	 *  any data source, regardless of whether it is ultimately stored
	 *  in a table.  Some cursor types may have limited functionality
	 *  (for example, they may be read-only or not support transactional
	 *  updates).  See @ref data_sources for more information.
	 *  <br>
	 *  The following are the builtin cursor types:
	 *  <table>
	 *  @hrow{URI, Type, Key/Value types}
	 *  @row{<tt>backup:</tt>,
	 *	hot backup cursor,
	 *	key=<code>string</code>\, see @ref hot_backup for details}
	 *  @row{<tt>colgroup:\<table name\>:\<column group name\></tt>,
	 *	column group cursor,
	 *	table key\, column group value(s)}
	 *  @row{<tt>config:[\<uri\>]</tt>,
	 *	object configuration cursor, (key=config string\,
	 *	value=config value)}
	 *  @row{<tt>file:\<file name\></tt>,
	 *	file cursor,
	 *	file key\, file value(s)}
	 *  @row{<tt>index:\<table name\>:\<index name\></tt>,
	 *	index cursor,
	 *	key=index key\, value=table value(s)}
	 *  @row{<tt>lsm:\<name\></tt>,
	 *	LSM cursor (key=LSM key\, value=LSM value), See also: @ref lsm}
	 *  @row{<tt>statistics:[\<data source URI\>]</tt>,
	 *	database or data source statistics cursor,
	 *	key=<code>int id</code>\, value=(<code>string description\,
	 *	string value\, uint64_t value</code>)\,
	 *	see @ref data_statistics for details}
	 *  @row{<tt>table:\<table name\></tt>,
	 *	table cursor,
	 *	table key\, table value(s)}
	 *  </table>
	 * @param to_dup a cursor to duplicate
	 * @configstart{session.open_cursor, see dist/api_data.py}
	 * @config{append, append the value as a new record\, creating a new
	 * record number key; valid only for cursors with record number keys., a
	 * boolean flag; default \c false.}
	 * @config{bulk, configure the cursor for bulk-loading\, a fast\,
	 * initial load path (see @ref bulk_load for more information).
	 * Bulk-load may only be used for newly created objects and cursors
	 * configured for bulk-load only support the WT_CURSOR::insert and
	 * WT_CURSOR::close methods.  When bulk-loading row-store objects\, keys
	 * must be loaded in sorted order.  The value is usually a true/false
	 * flag; when bulk-loading fixed-length column store objects\, the
	 * special value \c bitmap allows chunks of a memory resident bitmap to
	 * be loaded directly into a file by passing a \c WT_ITEM to
	 * WT_CURSOR::set_value where the \c size field indicates the number of
	 * records in the bitmap (as specified by the object's \c value_format
	 * configuration). Bulk-loaded bitmap values must end on a byte boundary
	 * relative to the bit count (except for the last set of values
	 * loaded)., a string; default \c false.}
	 * @config{checkpoint, the name of a checkpoint to open (the reserved
	 * name "WiredTigerCheckpoint" opens the most recent internal checkpoint
	 * taken for the object). The cursor does not support data
	 * modification., a string; default empty.}
	 * @config{dump, configure the cursor for dump format inputs and
	 * outputs: "hex" selects a simple hexadecimal format\, "print" selects
	 * a format where only non-printing characters are hexadecimal encoded.
	 * The cursor dump format is compatible with the @ref util_dump and @ref
	 * util_load commands., a string\, chosen from the following options: \c
	 * "hex"\, \c "print"; default empty.}
	 * @config{next_random, configure the cursor to return a pseudo-random
	 * record from the object; valid only for row-store cursors.  Cursors
	 * configured with next_random only support the WT_CURSOR::next and
	 * WT_CURSOR::close methods.  See @ref cursor_random for details., a
	 * boolean flag; default \c false.}
	 * @config{overwrite, change the behavior of the cursor's insert method
	 * to overwrite previously existing values., a boolean flag; default \c
	 * false.}
	 * @config{raw, ignore the encodings for the key and value\, manage data
	 * as if the formats were \c "u". See @ref cursor_raw for details., a
	 * boolean flag; default \c false.}
	 * @config{statistics_clear, reset statistics counters when the cursor
	 * is closed; valid only for statistics cursors., a boolean flag;
	 * default \c false.}
	 * @config{statistics_fast, only gather statistics that don't require
	 * traversing the tree; valid only for statistics cursors., a boolean
	 * flag; default \c false.}
	 * @config{target, if non-empty\, backup the list of objects; valid only
	 * for a backup data source., a list of strings; default empty.}
	 * @configend
	 * @param[out] cursorp a pointer to the newly opened cursor
	 * @errors
	 */
	int __F(open_cursor)(WT_SESSION *session,
	    const char *uri, WT_CURSOR *to_dup,
	    const char *config, WT_CURSOR **cursorp);
	/*! @} */

	/*! @name Table operations
	 * @{
	 */
	/*! Create a table, column group, index or file.
	 *
	 * @snippet ex_all.c Create a table
	 *
	 * @param session the session handle
	 * @param name the URI of the object to create, such as
	 * \c "table:stock". For a description of URI formats
	 * see @ref data_sources.
	 * @configstart{session.create, see dist/api_data.py}
	 * @config{allocation_size, the file unit allocation size\, in bytes\,
	 * must a power-of-two; smaller values decrease the file space required
	 * by overflow items\, and the default value of 512B is a good choice
	 * absent requirements from the operating system or storage device., an
	 * integer between 512B and 128MB; default \c 512B.}
	 * @config{block_compressor, configure a compressor for file blocks.
	 * Permitted values are empty (off) or \c "bzip2"\, \c "snappy" or
	 * custom compression engine \c "name" created with
	 * WT_CONNECTION::add_compressor.  See @ref compression for more
	 * information., a string; default empty.}
	 * @config{cache_resident, do not ever evict the object's pages; see
	 * @ref tuning_cache_resident for more information., a boolean flag;
	 * default \c false.}
	 * @config{checksum, configure file block checksums; permitted values
	 * are <code>on</code> (checksum all file blocks)\, <code>off</code>
	 * (checksum no file blocks) and <code>uncompresssed</code> (checksum
	 * only file blocks which are not compressed for some reason). The \c
	 * uncompressed value is for applications which can reasonably rely on
	 * decompression to fail if a block has been corrupted., a string\,
	 * chosen from the following options: \c "on"\, \c "off"\, \c
	 * "uncompressed"; default \c on.}
	 * @config{colgroups, comma-separated list of names of column groups.
	 * Each column group is stored separately\, keyed by the primary key of
	 * the table.  If no column groups are specified\, all columns are
	 * stored together in a single file.  All value columns in the table
	 * must appear in at least one column group.  Each column group must be
	 * created with a separate call to WT_SESSION::create., a list of
	 * strings; default empty.}
	 * @config{collator, configure custom collation for keys.  Value must be
	 * a collator name created with WT_CONNECTION::add_collator., a string;
	 * default empty.}
	 * @config{columns, list of the column names.  Comma-separated list of
	 * the form <code>(column[\,...])</code>. For tables\, the number of
	 * entries must match the total number of values in \c key_format and \c
	 * value_format.  For colgroups and indices\, all column names must
	 * appear in the list of columns for the table., a list of strings;
	 * default empty.}
	 * @config{dictionary, the maximum number of unique values remembered in
	 * the Btree row-store leaf page value dictionary; see @ref
	 * file_formats_compression for more information., an integer greater
	 * than or equal to 0; default \c 0.}
	 * @config{exclusive, fail if the object exists.  When false (the
	 * default)\, if the object exists\, check that its settings match the
	 * specified configuration., a boolean flag; default \c false.}
	 * @config{format, the file format., a string\, chosen from the
	 * following options: \c "btree"; default \c btree.}
	 * @config{huffman_key, configure Huffman encoding for keys.  Permitted
	 * values are empty (off)\, \c "english"\, \c "utf8<file>" or \c
	 * "utf16<file>". See @ref huffman for more information., a string;
	 * default empty.}
	 * @config{huffman_value, configure Huffman encoding for values.
	 * Permitted values are empty (off)\, \c "english"\, \c "utf8<file>" or
	 * \c "utf16<file>". See @ref huffman for more information., a string;
	 * default empty.}
	 * @config{internal_item_max, the largest key stored within an internal
	 * node\, in bytes.  If non-zero\, any key larger than the specified
	 * size will be stored as an overflow item (which may require additional
	 * I/O to access). If zero\, a default size is chosen that permits at
	 * least 8 keys per internal page., an integer greater than or equal to
	 * 0; default \c 0.}
	 * @config{internal_key_truncate, configure internal key truncation\,
	 * discarding unnecessary trailing bytes on internal keys (ignored for
	 * custom collators)., a boolean flag; default \c true.}
	 * @config{internal_page_max, the maximum page size for internal nodes\,
	 * in bytes; the size must be a multiple of the allocation size and is
	 * significant for applications wanting to avoid excessive L2 cache
	 * misses while searching the tree.  The page maximum is the bytes of
	 * uncompressed data\, that is\, the limit is applied before any block
	 * compression is done., an integer between 512B and 512MB; default \c
	 * 2KB.}
	 * @config{key_format, the format of the data packed into key items.
	 * See @ref schema_format_types for details.  By default\, the
	 * key_format is \c 'u' and applications use WT_ITEM structures to
	 * manipulate raw byte arrays.  By default\, records are stored in
	 * row-store files: keys of type \c 'r' are record numbers and records
	 * referenced by record number are stored in column-store files., a
	 * format string; default \c u.}
	 * @config{key_gap, the maximum gap between instantiated keys in a Btree
	 * leaf page\, constraining the number of keys processed to instantiate
	 * a random Btree leaf page key., an integer greater than or equal to 0;
	 * default \c 10.}
	 * @config{leaf_item_max, the largest key or value stored within a leaf
	 * node\, in bytes.  If non-zero\, any key or value larger than the
	 * specified size will be stored as an overflow item (which may require
	 * additional I/O to access). If zero\, a default size is chosen that
	 * permits at least 4 key and value pairs per leaf page., an integer
	 * greater than or equal to 0; default \c 0.}
	 * @config{leaf_page_max, the maximum page size for leaf nodes\, in
	 * bytes; the size must be a multiple of the allocation size\, and is
	 * significant for applications wanting to maximize sequential data
	 * transfer from a storage device.  The page maximum is the bytes of
	 * uncompressed data\, that is\, the limit is applied before any block
	 * compression is done., an integer between 512B and 512MB; default \c
	 * 1MB.}
	 * @config{lsm_bloom, create bloom filters on LSM tree chunks as they
	 * are merged., a boolean flag; default \c true.}
	 * @config{lsm_bloom_bit_count, the number of bits used per item for LSM
	 * bloom filters., an integer between 2 and 1000; default \c 8.}
	 * @config{lsm_bloom_config, config string used when creating Bloom
	 * filter files\, passed to WT_SESSION::create., a string; default
	 * empty.}
	 * @config{lsm_bloom_hash_count, the number of hash values per item used
	 * for LSM bloom filters., an integer between 2 and 100; default \c 4.}
	 * @config{lsm_bloom_newest, create a bloom filter on an LSM tree chunk
	 * before it's first merge.  Only supported if bloom filters are
	 * enabled., a boolean flag; default \c false.}
	 * @config{lsm_bloom_oldest, create a bloom filter on the oldest LSM
	 * tree chunk.  Only supported if bloom filters are enabled., a boolean
	 * flag; default \c false.}
	 * @config{lsm_chunk_size, the maximum size of the in-memory chunk of an
	 * LSM tree., an integer between 512K and 500MB; default \c 2MB.}
	 * @config{lsm_merge_max, the maximum number of chunks to include in a
	 * merge operation., an integer between 2 and 100; default \c 15.}
	 * @config{lsm_merge_threads, the number of thread to perform merge
	 * operations., an integer between 1 and 10; default \c 1.}
	 * @config{memory_page_max, the maximum size a page can grow to in
	 * memory before being reconciled to disk.  The specified size will be
	 * adjusted to a lower bound of <code>50 * leaf_page_max</code>. This
	 * limit is soft - it is possible for pages to be temporarily larger
	 * than this value., an integer between 512B and 10TB; default \c 5MB.}
	 * @config{os_cache_dirty_max, maximum dirty system buffer cache usage\,
	 * in bytes.  If non-zero\, schedule writes for dirty blocks belonging
	 * to this object in the system buffer cache after that many bytes from
	 * this object are written into the buffer cache., an integer greater
	 * than or equal to 0; default \c 0.}
	 * @config{os_cache_max, maximum system buffer cache usage\, in bytes.
	 * If non-zero\, evict object blocks from the system buffer cache after
	 * that many bytes from this object are read or written into the buffer
	 * cache., an integer greater than or equal to 0; default \c 0.}
	 * @config{prefix_compression, configure row-store format key prefix
	 * compression., a boolean flag; default \c true.}
	 * @config{source, set a custom data source URI for a column group\,
	 * index or simple table.  By default\, the data source URI is derived
	 * from the \c type and the column group or index name.  Applications
	 * can create tables from existing data sources by supplying a \c source
	 * configuration., a string; default empty.}
	 * @config{split_pct, the Btree page split size as a percentage of the
	 * maximum Btree page size\, that is\, when a Btree page is split\, it
	 * will be split into smaller pages\, where each page is the specified
	 * percentage of the maximum Btree page size., an integer between 25 and
	 * 100; default \c 75.}
	 * @config{type, set the type of data source used to store a column
	 * group\, index or simple table.  By default\, a \c "file:" URI is
	 * derived from the object name.  The \c type configuration can be used
	 * to switch to a different storage format\, such as LSM. Ignored if an
	 * explicit URI is supplied with a \c source configuration., a string\,
	 * chosen from the following options: \c "file"\, \c "lsm"; default \c
	 * file.}
	 * @config{value_format, the format of the data packed into value items.
	 * See @ref schema_format_types for details.  By default\, the
	 * value_format is \c 'u' and applications use a WT_ITEM structure to
	 * manipulate raw byte arrays.  Value items of type 't' are bitfields\,
	 * and when configured with record number type keys\, will be stored
	 * using a fixed-length store., a format string; default \c u.}
	 * @configend
	 * @errors
	 */
	int __F(create)(WT_SESSION *session,
	    const char *name, const char *config);

	/*! Compact an object.
	 *
	 * @snippet ex_all.c Compact a table
	 *
	 * @param session the session handle
	 * @param name the URI of the object to drop, such as \c "table:stock"
	 * @configstart{session.compact, see dist/api_data.py}
	 * @config{trigger, Compaction will not be attempted unless the
	 * specified percentage of the underlying objects is expected to be
	 * recovered by compaction., an integer between 10 and 50; default \c
	 * 30.}
	 * @configend
	 * @errors
	 */
	int __F(compact)(WT_SESSION *session,
	    const char *name, const char *config);

	/*! Drop (delete) an object.
	 *
	 * @snippet ex_all.c Drop a table
	 *
	 * @param session the session handle
	 * @param name the URI of the object to drop, such as \c "table:stock"
	 * @configstart{session.drop, see dist/api_data.py}
<<<<<<< HEAD
	 * @config{force, return success if the object does not exist.,a boolean
	 * flag; default \c false.}
	 * @config{remove_files, should the underlying files be removed?.,a
	 * boolean flag; default \c true.}
=======
	 * @config{force, return success if the object does not exist., a
	 * boolean flag; default \c false.}
>>>>>>> e515ca6b
	 * @configend
	 * @errors
	 */
	int __F(drop)(WT_SESSION *session,
	    const char *name, const char *config);

	/*! Rename an object.
	 *
	 * @snippet ex_all.c Rename a table
	 *
	 * @param session the session handle
	 * @param oldname the current URI of the object, such as \c "table:old"
	 * @param newname the new name of the object, such as \c "table:new"
	 * @configempty{session.rename, see dist/api_data.py}
	 * @errors
	 */
	int __F(rename)(WT_SESSION *session,
	    const char *oldname, const char *newname, const char *config);

	/*! Salvage a file or table
	 *
	 * Salvage rebuilds the file, or files of which a table is comprised,
	 * discarding any corrupted file blocks.
	 *
	 * Previously deleted records may re-appear, and inserted records may
	 * disappear, when salvage is done, so salvage should not be run
	 * unless it is known to be necessary.  Normally, salvage should be
	 * called after a file or table has been corrupted, as reported by the
	 * WT_SESSION::verify method.
	 *
	 * Files are rebuilt in place, the salvage method overwrites the
	 * existing files.
	 *
	 * @snippet ex_all.c Salvage a table
	 *
	 * @param session the session handle
	 * @param name the URI of the file or table to salvage
	 * @configstart{session.salvage, see dist/api_data.py}
	 * @config{force, force salvage even of files that do not appear to be
	 * WiredTiger files., a boolean flag; default \c false.}
	 * @configend
	 * @errors
	 */
	int __F(salvage)(WT_SESSION *session,
	    const char *name, const char *config);

	/*! Truncate a file, table or cursor range.
	 *
	 * Truncate a file or table.
	 * @snippet ex_all.c Truncate a table
	 *
	 * Truncate a cursor range.  When truncating based on a cursor position,
	 * it is not required the cursor reference a record in the object, only
	 * that the key be set.  This allows applications to discard portions of
	 * the object name space without knowing exactly what records the object
	 * contains.
	 * @snippet ex_all.c Truncate a range
	 *
	 * @param session the session handle
	 * @param name the URI of the file or table to truncate
	 * @param start optional cursor marking the first record discarded;
	 * if <code>NULL</code>, the truncate starts from the beginning of
	 * the object
	 * @param stop optional cursor marking the last record discarded;
	 * if <code>NULL</code>, the truncate continues to the end of the
	 * object
	 * @configempty{session.truncate, see dist/api_data.py}
	 * @errors
	 */
	int __F(truncate)(WT_SESSION *session,
	    const char *name,
	    WT_CURSOR *start, WT_CURSOR *stop, const char *config);

	/*! Upgrade a file or table.
	 *
	 * Upgrade upgrades a file or table, if upgrade is required.
	 *
	 * @snippet ex_all.c Upgrade a table
	 *
	 * @param session the session handle
	 * @param name the URI of the file or table to upgrade
	 * @configempty{session.upgrade, see dist/api_data.py}
	 * @errors
	 */
	int __F(upgrade)(WT_SESSION *session,
	    const char *name, const char *config);

	/*! Verify a file or table.
	 *
	 * Verify reports if a file, or the files of which a table is
	 * comprised, have been corrupted.  The WT_SESSION::salvage method
	 * can be used to repair a corrupted file,
	 *
	 * @snippet ex_all.c Verify a table
	 *
	 * @param session the session handle
	 * @param name the URI of the file or table to verify
	 * @configstart{session.verify, see dist/api_data.py}
	 * @config{dump_address, Display addresses and page types as pages are
	 * verified\, using the application's message handler\, intended for
	 * debugging., a boolean flag; default \c false.}
	 * @config{dump_blocks, Display the contents of on-disk blocks as they
	 * are verified\, using the application's message handler\, intended for
	 * debugging., a boolean flag; default \c false.}
	 * @config{dump_pages, Display the contents of in-memory pages as they
	 * are verified\, using the application's message handler\, intended for
	 * debugging., a boolean flag; default \c false.}
	 * @configend
	 * @errors
	 */
	int __F(verify)(WT_SESSION *session,
	    const char *name, const char *config);
	/*! @} */

	/*! @name Transactions
	 * @{
	 */
	/*! Start a transaction in this session.
	 *
	 * The transaction remains active until ended by
	 * WT_SESSION::commit_transaction or WT_SESSION::rollback_transaction.
	 * Operations performed on cursors capable of supporting transactional
	 * operations that are already open in this session, or which are opened
	 * before the transaction ends, will operate in the context of the
	 * transaction.
	 *
	 * All open cursors are reset.
	 *
	 * WT_SESSION::begin_transaction will fail if a transaction is already
	 * in progress in the session.
	 *
	 * @snippet ex_all.c transaction commit/rollback
	 *
	 * @param session the session handle
	 * @configstart{session.begin_transaction, see dist/api_data.py}
	 * @config{isolation, the isolation level for this transaction; defaults
	 * to the session's isolation level., a string\, chosen from the
	 * following options: \c "read-uncommitted"\, \c "read-committed"\, \c
	 * "snapshot"; default empty.}
	 * @config{name, name of the transaction for tracing and debugging., a
	 * string; default empty.}
	 * @config{priority, priority of the transaction for resolving
	 * conflicts.  Transactions with higher values are less likely to
	 * abort., an integer between -100 and 100; default \c 0.}
	 * @config{sync, how to sync log records when the transaction commits.,
	 * a string\, chosen from the following options: \c "full"\, \c
	 * "flush"\, \c "write"\, \c "none"; default \c full.}
	 * @configend
	 * @errors
	 */
	int __F(begin_transaction)(WT_SESSION *session, const char *config);

	/*! Commit the current transaction.
	 *
	 * A transaction must be in progress when this method is called.
	 *
	 * All open cursors are reset.
	 *
	 * If WT_SESSION::commit_transaction returns an error, the transaction
	 * was rolled-back, not committed.
	 *
	 * @snippet ex_all.c transaction commit/rollback
	 *
	 * @param session the session handle
	 * @configempty{session.commit_transaction, see dist/api_data.py}
	 * @errors
	 */
	int __F(commit_transaction)(WT_SESSION *session, const char *config);

	/*! Roll back the current transaction.
	 *
	 * A transaction must be in progress when this method is called.
	 *
	 * All open cursors are reset.
	 *
	 * @snippet ex_all.c transaction commit/rollback
	 *
	 * @param session the session handle
	 * @configempty{session.rollback_transaction, see dist/api_data.py}
	 * @errors
	 */
	int __F(rollback_transaction)(WT_SESSION *session, const char *config);

	/*! Write a transactionally consistent snapshot of a database or set of
	 * objects.  The checkpoint includes all transactions committed before
	 * the checkpoint starts.  Additionally, checkpoints may optionally be
	 * discarded.
	 *
	 * @snippet ex_all.c Checkpoint examples
	 *
	 * @param session the session handle
	 * @configstart{session.checkpoint, see dist/api_data.py}
	 * @config{drop, specify a list of checkpoints to drop.  The list may
	 * additionally contain one of the following keys: \c "from=all" to drop
	 * all checkpoints\, \c "from=<checkpoint>" to drop all checkpoints
	 * after and including the named checkpoint\, or \c "to=<checkpoint>" to
	 * drop all checkpoints before and including the named checkpoint.
	 * Checkpoints cannot be dropped while a hot backup is in progress or if
	 * open in a cursor., a list of strings; default empty.}
	 * @config{force, checkpoints may be skipped if the underlying object
	 * has not been modified\, this option forces the checkpoint., a boolean
	 * flag; default \c false.}
	 * @config{name, if non-empty\, specify a name for the checkpoint., a
	 * string; default empty.}
	 * @config{target, if non-empty\, checkpoint the list of objects., a
	 * list of strings; default empty.}
	 * @configend
	 * @errors
	 */
	int __F(checkpoint)(WT_SESSION *session, const char *config);

	/*! @} */
	/*! @name Debugging
	 * @{
	 */

	/*! Send a string to the message handler for debugging.
	 *
	 * @snippet ex_all.c Print to the message stream
	 *
	 * @param session the session handle
	 * @param fmt a printf-like format specification
	 * @errors
	 */
	int __F(msg_printf)(WT_SESSION *session, const char *fmt, ...);

	/*! @} */
};

/*!
 * A connection to a WiredTiger database.  The connection may be opened within
 * the same address space as the caller or accessed over a socket connection.
 *
 * Most applications will open a single connection to a database for each
 * process.  The first process to open a connection to a database will access
 * the database in its own address space.  Subsequent connections (if allowed)
 * will communicate with the first process over a socket connection to perform
 * their operations.
 *
 * <b>Thread safety:</b> A WT_CONNECTION handle may be shared between threads,
 * see @ref threads for more information.
 */
struct __wt_connection {
	/*! Close a connection.
	 *
	 * Any open sessions will be closed.
	 *
	 * @snippet ex_all.c Close a connection
	 *
	 * @param connection the connection handle
	 * @configempty{connection.close, see dist/api_data.py}
	 * @errors
	 */
	int __F(close)(WT_CONNECTION *connection, const char *config);

	/*! Reconfigure a connection handle.
	 *
	 * @snippet ex_all.c Reconfigure a connection
	 *
	 * @param connection the connection handle
	 * @configstart{connection.reconfigure, see dist/api_data.py}
	 * @config{cache_size, maximum heap memory to allocate for the cache.  A
	 * database should configure either a cache_size or a shared_cache not
	 * both., an integer between 1MB and 10TB; default \c 100MB.}
	 * @config{error_prefix, prefix string for error messages., a string;
	 * default empty.}
	 * @config{eviction_dirty_target, continue evicting until the cache has
	 * less dirty pages than this (as a percentage). Dirty pages will only
	 * be evicted if the cache is full enough to trigger eviction., an
	 * integer between 10 and 99; default \c 80.}
	 * @config{eviction_target, continue evicting until the cache becomes
	 * less full than this (as a percentage). Must be less than \c
	 * eviction_trigger., an integer between 10 and 99; default \c 80.}
	 * @config{eviction_trigger, trigger eviction when the cache becomes
	 * this full (as a percentage)., an integer between 10 and 99; default
	 * \c 95.}
	 * @config{shared_cache = (, shared cache configuration options.  A
	 * database should configure either a cache_size or a shared_cache not
	 * both., a set of related configuration options defined below.}
	 * @config{&nbsp;&nbsp;&nbsp;&nbsp;chunk, the granularity that a shared
	 * cache is redistributed., an integer between 1MB and 10TB; default \c
	 * 10MB.}
	 * @config{&nbsp;&nbsp;&nbsp;&nbsp;reserve, amount of cache this
	 * database is guaranteed to have available from the shared cache.  This
	 * setting is per database.  Defaults to the chunk size., an integer;
	 * default \c 0.}
	 * @config{&nbsp;&nbsp;&nbsp;&nbsp;name, name of a cache
	 * that is shared between databases., a string; default \c pool.}
	 * @config{&nbsp;&nbsp;&nbsp;&nbsp;size, maximum memory to allocate for
	 * the shared cache.  Setting this will update the value if one is
	 * already set., an integer between 1MB and 10TB; default \c 500MB.}
	 * @config{ ),,}
	 * @config{statistics, Maintain database statistics that may impact
	 * performance., a boolean flag; default \c false.}
	 * @config{verbose, enable messages for various events.  Options are
	 * given as a list\, such as
	 * <code>"verbose=[evictserver\,read]"</code>., a list\, with values
	 * chosen from the following options: \c "block"\, \c "shared_cache"\,
	 * \c "ckpt"\, \c "evict"\, \c "evictserver"\, \c "fileops"\, \c
	 * "hazard"\, \c "lsm"\, \c "mutex"\, \c "read"\, \c "readserver"\, \c
	 * "reconcile"\, \c "salvage"\, \c "verify"\, \c "write"; default
	 * empty.}
	 * @configend
	 * @errors
	 */
	int __F(reconfigure)(WT_CONNECTION *connection, const char *config);

	/*! The home directory of the connection.
	 *
	 * @snippet ex_all.c Get the database home directory
	 *
	 * @param connection the connection handle
	 * @returns a pointer to a string naming the home directory
	 */
	const char *__F(get_home)(WT_CONNECTION *connection);

	/*! Return if opening this handle created the database.
	 *
	 * @snippet ex_all.c Check if the database is newly created
	 *
	 * @param connection the connection handle
	 * @returns false (zero) if the connection existed before the call to
	 * ::wiredtiger_open, true (non-zero) if it was created by opening this
	 * handle.
	 */
	int __F(is_new)(WT_CONNECTION *connection);

	/*! @name Session handles
	 * @{
	 */
	/*! Open a session.
	 *
	 * @snippet ex_all.c Open a session
	 *
	 * @param connection the connection handle
	 * @param errhandler An error handler.  If <code>NULL</code>, the
	 * connection's error handler is used
	 * @configstart{connection.open_session, see dist/api_data.py}
	 * @config{isolation, the default isolation level for operations in this
	 * session., a string\, chosen from the following options: \c
	 * "read-uncommitted"\, \c "read-committed"\, \c "snapshot"; default \c
	 * read-committed.}
	 * @configend
	 * @param[out] sessionp the new session handle
	 * @errors
	 */
	int __F(open_session)(WT_CONNECTION *connection,
	    WT_EVENT_HANDLER *errhandler, const char *config,
	    WT_SESSION **sessionp);
	/*! @} */

	/*! @name Extensions
	 * @{
	 */
	/*! Load an extension.
	 *
	 * @snippet ex_all.c Load an extension
	 *
	 * @param connection the connection handle
	 * @param path the filename of the extension module
	 * @configstart{connection.load_extension, see dist/api_data.py}
	 * @config{entry, the entry point of the extension., a string; default
	 * \c wiredtiger_extension_init.}
	 * @config{prefix, a prefix for all names registered by this extension
	 * (e.g.\, to make namespaces distinct or during upgrades., a string;
	 * default empty.}
	 * @configend
	 * @errors
	 */
	int __F(load_extension)(WT_CONNECTION *connection,
	    const char *path, const char *config);

	/*! Add a custom data source. @notyet{custom data sources}
	 *
	 * The application must first implement the WT_DATA_SOURCE interface
	 * and then register the implementation with WiredTiger:
	 *
	 * @snippet ex_all.c WT_DATA_SOURCE register
	 *
	 * @param connection the connection handle
	 * @param prefix the URI prefix for this data source, e.g., "file:"
	 * @param data_source the application-supplied implementation of
	 *	WT_DATA_SOURCE to manage this data source.
	 * @configempty{connection.add_data_source, see dist/api_data.py}
	 * @errors
	 */
	int __F(add_data_source)(WT_CONNECTION *connection, const char *prefix,
	    WT_DATA_SOURCE *data_source, const char *config);

	/*! Add a custom collation function.
	 *
	 * The application must first implement the WT_COLLATOR interface and
	 * then register the implementation with WiredTiger:
	 *
	 * @snippet ex_all.c WT_COLLATOR register
	 *
	 * @param connection the connection handle
	 * @param name the name of the collation to be used in calls to
	 * 	WT_SESSION::create
	 * @param collator the application-supplied collation handler
	 * @configempty{connection.add_collator, see dist/api_data.py}
	 * @errors
	 */
	int __F(add_collator)(WT_CONNECTION *connection,
	    const char *name, WT_COLLATOR *collator, const char *config);

	/*! Add a compression function.
	 *
	 * The application must first implement the WT_COMPRESSOR interface
	 * and then register the implementation with WiredTiger:
	 *
	 * @snippet ex_all.c WT_COMPRESSOR register
	 *
	 * @param connection the connection handle
	 * @param name the name of the compression function to be used in calls
	 *	to WT_SESSION::create
	 * @param compressor the application-supplied compression handler
	 * @configempty{connection.add_compressor, see dist/api_data.py}
	 * @errors
	 */
	int __F(add_compressor)(WT_CONNECTION *connection,
	    const char *name, WT_COMPRESSOR *compressor, const char *config);

	/*! Add a custom extractor for index keys or column groups.
	 * @notyet{custom extractors}
	 *
	 * The application must first implement the WT_EXTRACTOR interface and
	 * then register the implementation with WiredTiger:
	 *
	 * @snippet ex_all.c WT_EXTRACTOR register
	 *
	 * @param connection the connection handle
	 * @param name the name of the extractor to be used in calls to
	 * 	WT_SESSION::create
	 * @param extractor the application-supplied extractor
	 * @configempty{connection.add_extractor, see dist/api_data.py}
	 * @errors
	 */
	int __F(add_extractor)(WT_CONNECTION *connection, const char *name,
	    WT_EXTRACTOR *extractor, const char *config);
	/*! @} */
};

/*! Open a connection to a database.
 *
 * @snippet ex_all.c Open a connection
 *
 * @param home The path to the database home directory.  See @ref home
 * for more information.
 * @param errhandler An error handler.  If <code>NULL</code>, a builtin error
 * handler is installed that writes error messages to stderr
 * @configstart{wiredtiger_open, see dist/api_data.py}
 * @config{buffer_alignment, in-memory alignment (in bytes) for buffers used for
 * I/O. The default value of -1 indicates that a platform-specific alignment
 * value should be used (512 bytes on Linux systems\, zero elsewhere)., an
 * integer between -1 and 1MB; default \c -1.}
 * @config{cache_size, maximum heap memory to allocate for the cache.  A
 * database should configure either a cache_size or a shared_cache not both., an
 * integer between 1MB and 10TB; default \c 100MB.}
 * @config{checkpoint = (, periodically checkpoint the database., a set of
 * related configuration options defined below.}
 * @config{&nbsp;&nbsp;&nbsp;&nbsp;name, the checkpoint name., a string; default
 * \c "WiredTigerCheckpoint".}
 * @config{&nbsp;&nbsp;&nbsp;&nbsp;wait, seconds to
 * wait between each checkpoint; setting this value configures periodic
 * checkpoints., an integer between 1 and 100000; default \c 0.}
 * @config{ ),,}
 * @config{create, create the database if it does not exist., a boolean flag;
 * default \c false.}
 * @config{direct_io, Use \c O_DIRECT to access files.  Options are given as a
 * list\, such as <code>"direct_io=[data]"</code>., a list\, with values chosen
 * from the following options: \c "data"\, \c "log"; default empty.}
 * @config{error_prefix, prefix string for error messages., a string; default
 * empty.}
 * @config{eviction_dirty_target, continue evicting until the cache has less
 * dirty pages than this (as a percentage). Dirty pages will only be evicted if
 * the cache is full enough to trigger eviction., an integer between 10 and 99;
 * default \c 80.}
 * @config{eviction_target, continue evicting until the cache becomes less full
 * than this (as a percentage). Must be less than \c eviction_trigger., an
 * integer between 10 and 99; default \c 80.}
 * @config{eviction_trigger, trigger eviction when the cache becomes this full
 * (as a percentage)., an integer between 10 and 99; default \c 95.}
 * @config{extensions, list of shared library extensions to load (using dlopen).
 * Optional values are passed as the \c config parameter to
 * WT_CONNECTION::load_extension.  Complex paths may require quoting\, for
 * example\, <code>extensions=("/path/ext.so"="entry=my_entry")</code>., a list
 * of strings; default empty.}
 * @config{hazard_max, maximum number of simultaneous hazard pointers per
 * session handle., an integer greater than or equal to 15; default \c 1000.}
 * @config{logging, enable logging., a boolean flag; default \c false.}
 * @config{lsm_merge, merge LSM chunks where possible., a boolean flag; default
 * \c true.}
 * @config{mmap, Use memory mapping to access files when possible., a boolean
 * flag; default \c true.}
 * @config{multiprocess, permit sharing between processes (will automatically
 * start an RPC server for primary processes and use RPC for secondary
 * processes). <b>Not yet supported in WiredTiger</b>., a boolean flag; default
 * \c false.}
 * @config{session_max, maximum expected number of sessions (including server
 * threads)., an integer greater than or equal to 1; default \c 50.}
 * @config{shared_cache = (, shared cache configuration options.  A database
 * should configure either a cache_size or a shared_cache not both., a set of
 * related configuration options defined below.}
 * @config{&nbsp;&nbsp;&nbsp;&nbsp;chunk, the granularity that a shared cache is
 * redistributed., an integer between 1MB and 10TB; default \c 10MB.}
 * @config{&nbsp;&nbsp;&nbsp;&nbsp;reserve, amount of cache this database is
 * guaranteed to have available from the shared cache.  This setting is per
 * database.  Defaults to the chunk size., an integer; default \c 0.}
 * @config{&nbsp;&nbsp;&nbsp;&nbsp;name, name of a cache that is shared between
 * databases., a string; default \c pool.}
 * @config{&nbsp;&nbsp;&nbsp;&nbsp;size,
 * maximum memory to allocate for the shared cache.  Setting this will update
 * the value if one is already set., an integer between 1MB and 10TB; default \c
 * 500MB.}
 * @config{ ),,}
 * @config{statistics, Maintain database statistics that may impact
 * performance., a boolean flag; default \c false.}
 * @config{statistics_log = (, log database connection statistics into a file
 * when the \c statistics configuration value is set to true.  See @ref
 * statistics_log for more information., a set of related configuration options
 * defined below.}
 * @config{&nbsp;&nbsp;&nbsp;&nbsp;clear, reset statistics
 * counters after each set of log records are written., a boolean flag; default
 * \c true.}
 * @config{&nbsp;&nbsp;&nbsp;&nbsp;path, the pathname to a file into
 * which the log records are written\, may contain strftime conversion
 * specifications.  If the value is not an absolute path name\, the file is
 * created relative to the database home., a string; default \c
 * "WiredTigerStat.%H".}
 * @config{&nbsp;&nbsp;&nbsp;&nbsp;sources, if non-empty\,
 * include statistics for the list of data source URIs\, if they are open at the
 * time of the statistics logging.  The list may include URIs matching a single
 * data source ("table:mytable")\, or a URI matching all data sources of a
 * particular type ("table:"). No statistics that require the traversal of a
 * tree are reported\, as if the \c statistics_fast configuration string were
 * set., a list of strings; default empty.}
 * @config{&nbsp;&nbsp;&nbsp;&nbsp;timestamp, a timestamp prepended to each log
 * record\, may contain strftime conversion specifications., a string; default
 * \c "%b %d %H:%M:%S".}
 * @config{&nbsp;&nbsp;&nbsp;&nbsp;wait, seconds to wait
 * between each write of the log records; setting this value configures \c
 * statistics and statistics logging., an integer between 5 and 100000; default
 * \c 0.}
 * @config{ ),,}
 * @config{sync, flush files to stable storage when closing or writing
 * checkpoints., a boolean flag; default \c true.}
 * @config{transactional, support transactional semantics., a boolean flag;
 * default \c true.}
 * @config{use_environment_priv, use the \c WIREDTIGER_CONFIG and \c
 * WIREDTIGER_HOME environment variables regardless of whether or not the
 * process is running with special privileges.  See @ref home for more
 * information., a boolean flag; default \c false.}
 * @config{verbose, enable messages for various events.  Options are given as a
 * list\, such as <code>"verbose=[evictserver\,read]"</code>., a list\, with
 * values chosen from the following options: \c "block"\, \c "shared_cache"\, \c
 * "ckpt"\, \c "evict"\, \c "evictserver"\, \c "fileops"\, \c "hazard"\, \c
 * "lsm"\, \c "mutex"\, \c "read"\, \c "readserver"\, \c "reconcile"\, \c
 * "salvage"\, \c "verify"\, \c "write"; default empty.}
 * @configend
 * Additionally, if a file named \c WiredTiger.config appears in the WiredTiger
 * home directory, it is read for configuration values (see @ref config_file
 * for details).  Configuration values specified in the \c config argument to
 * the ::wiredtiger_open function override configuration values specified in
 * the \c WiredTiger.config file.
 * @param[out] connectionp A pointer to the newly opened connection handle
 * @errors
 */
int wiredtiger_open(const char *home,
    WT_EVENT_HANDLER *errhandler, const char *config,
    WT_CONNECTION **connectionp);

/*! Return information about an error as a string; wiredtiger_strerror is a
 * superset of the ISO C99/POSIX 1003.1-2001 function strerror.
 *
 * @snippet ex_all.c Display an error
 *
 * @param err a return value from a WiredTiger, C library or POSIX function
 * @returns a string representation of the error
 */
const char *wiredtiger_strerror(int err);

/*!
 * The interface implemented by applications to handle error, informational and
 * progress messages.  Entries set to NULL are ignored and the default handlers
 * will continue to be used.
 */
struct __wt_event_handler {
	/*!
	 * Callback to handle error messages; by default, error messages are
	 * written to the stderr stream.
	 *
	 * Error handler returns are not ignored: if the handler returns
	 * non-zero, the error may cause the WiredTiger function posting the
	 * event to fail, and may even cause operation or library failure.
	 *
	 * @param error a WiredTiger, C99 or POSIX error code, which can
	 * be converted to a string using ::wiredtiger_strerror
	 * @param message an error string
	 */
	int (*handle_error)(WT_EVENT_HANDLER *handler,
	    int error, const char *message);

	/*!
	 * Callback to handle informational messages; by default, informational
	 * messages are written to the stdout stream.
	 *
	 * Message handler returns are not ignored: if the handler returns
	 * non-zero, the error may cause the WiredTiger function posting the
	 * event to fail, and may even cause operation or library failure.
	 *
	 * @param message an informational string
	 */
	int (*handle_message)(WT_EVENT_HANDLER *handler, const char *message);

	/*!
	 * Callback to handle progress messages; by default, no progress
	 * messages are written.
	 *
	 * Progress handler returns are not ignored: if the handler returns
	 * non-zero, the error may cause the WiredTiger function posting the
	 * event to fail, and may even cause operation or library failure.
	 *
	 * @param operation a string representation of the operation
	 * @param progress a counter
	 */
	int (*handle_progress)(WT_EVENT_HANDLER *handler,
	    const char *operation, uint64_t progress);
};

/*! @name Data packing and unpacking
 * @{
 */
/*! Pack a structure into a buffer.
 *
 * See @ref packing for a description of the permitted format strings.
 *
 * @section pack_examples Packing Examples
 *
 * For example, the string <code>"iSh"</code> will pack a 32-bit integer
 * followed by a NUL-terminated string, followed by a 16-bit integer.  The
 * default, big-endian encoding will be used, with no alignment.  This could
 * be used in C as follows:
 *
 * @snippet ex_all.c Pack fields into a buffer
 *
 * Then later, the values can be unpacked as follows:
 *
 * @snippet ex_all.c Unpack fields from a buffer
 *
 * @param session the session handle
 * @param buffer a pointer to a packed byte array
 * @param size the number of valid bytes in the buffer
 * @param format the data format, see @ref packing
 * @errors
 */
int wiredtiger_struct_pack(
    WT_SESSION *session, void *buffer, size_t size, const char *format, ...);

/*! Calculate the size required to pack a structure.
 *
 * Note that for variable-sized fields including variable-sized strings and
 * integers, the calculated sized merely reflects the expected sizes specified
 * in the format string itself.
 *
 * @snippet ex_all.c Get the packed size
 *
 * @param session the session handle
 * @param sizep a location where the number of bytes needed for the
 * matching call to ::wiredtiger_struct_pack is returned
 * @param format the data format, see @ref packing
 * @errors
 */
int wiredtiger_struct_size(
    WT_SESSION *session, size_t *sizep, const char *format, ...);

/*! Unpack a structure from a buffer.
 *
 * Reverse of ::wiredtiger_struct_pack: gets values out of a packed byte string.
 *
 * @snippet ex_all.c Unpack fields from a buffer
 *
 * @param session the session handle
 * @param buffer a pointer to a packed byte array
 * @param size the number of valid bytes in the buffer
 * @param format the data format, see @ref packing
 * @errors
 */
int wiredtiger_struct_unpack(WT_SESSION *session,
    const void *buffer, size_t size, const char *format, ...);

#if !defined(SWIG)

/*!
 * Streaming interface to packing.
 *
 * This allows applications to pack or unpack records one field at a time.
 * This is an opaque handle returned by ::wiredtiger_pack_start or
 * ::wiredtiger_unpack_start.  It must be closed with ::wiredtiger_pack_close.
 */
typedef struct __wt_pack_stream WT_PACK_STREAM;

/*!
 * Start a packing operation into a buffer with the given format string.  This
 * should be followed by a series of calls to ::wiredtiger_pack_item,
 * ::wiredtiger_pack_int, ::wiredtiger_pack_str or ::wiredtiger_pack_uint
 * to fill in the values.
 *
 * @param session the session handle
 * @param format the data format, see @ref packing
 * @param buffer a pointer to memory to hold the packed data
 * @param size the size of the buffer
 * @param[out] psp the new packing stream handle
 * @errors
 */
int wiredtiger_pack_start(WT_SESSION *session,
    const char *format, void *buffer, size_t size, WT_PACK_STREAM **psp);

/*!
 * Start an unpacking operation from a buffer with the given format string.
 * This should be followed by a series of calls to ::wiredtiger_unpack_item,
 * ::wiredtiger_unpack_int, ::wiredtiger_unpack_str or ::wiredtiger_unpack_uint
 * to retrieve the packed values.
 *
 * @param session the session handle
 * @param format the data format, see @ref packing
 * @param buffer a pointer to memory holding the packed data
 * @param size the size of the buffer
 * @param[out] psp the new packing stream handle
 * @errors
 */
int wiredtiger_unpack_start(WT_SESSION *session,
    const char *format, const void *buffer, size_t size, WT_PACK_STREAM **psp);

/*!
 * Close a packing stream.
 *
 * @param ps the packing stream handle
 * @param[out] usedp the number of bytes in the buffer used by the stream
 * @errors
 */
int wiredtiger_pack_close(WT_PACK_STREAM *ps, size_t *usedp);

/*!
 * Pack an item into a packing stream.
 *
 * @param ps the packing stream handle
 * @param item an item to pack
 * @errors
 */
int wiredtiger_pack_item(WT_PACK_STREAM *ps, WT_ITEM *item);

/*!
 * Pack a signed integer into a packing stream.
 *
 * @param ps the packing stream handle
 * @param i a signed integer to pack
 * @errors
 */
int wiredtiger_pack_int(WT_PACK_STREAM *ps, int64_t i);

/*!
 * Pack a string into a packing stream.
 *
 * @param ps the packing stream handle
 * @param s a string to pack
 * @errors
 */
int wiredtiger_pack_str(WT_PACK_STREAM *ps, const char *s);

/*!
 * Pack an unsigned integer into a packing stream.
 *
 * @param ps the packing stream handle
 * @param u an unsigned integer to pack
 * @errors
 */
int wiredtiger_pack_uint(WT_PACK_STREAM *ps, uint64_t u);

/*!
 * Unpack an item from a packing stream.
 *
 * @param ps the packing stream handle
 * @param item an item to unpack
 * @errors
 */
int wiredtiger_unpack_item(WT_PACK_STREAM *ps, WT_ITEM *item);

/*!
 * Unpack a signed integer from a packing stream.
 *
 * @param ps the packing stream handle
 * @param[out] ip the unpacked signed integer
 * @errors
 */
int wiredtiger_unpack_int(WT_PACK_STREAM *ps, int64_t *ip);

/*!
 * Unpack a string from a packing stream.
 *
 * @param ps the packing stream handle
 * @param[out] sp the unpacked string
 * @errors
 */
int wiredtiger_unpack_str(WT_PACK_STREAM *ps, const char **sp);

/*!
 * Unpack an unsigned integer from a packing stream.
 *
 * @param ps the packing stream handle
 * @param[out] up the unpacked unsigned integer
 * @errors
 */
int wiredtiger_unpack_uint(WT_PACK_STREAM *ps, uint64_t *up);

#endif /* !defined(SWIG) */

/*!
 * @}
 */

/*! Get version information.
 *
 * @snippet ex_all.c Get the WiredTiger library version #1
 * @snippet ex_all.c Get the WiredTiger library version #2
 *
 * @param majorp a location where the major version number is returned
 * @param minorp a location where the minor version number is returned
 * @param patchp a location where the patch version number is returned
 * @returns a string representation of the version
 */
const char *wiredtiger_version(int *majorp, int *minorp, int *patchp);

/*******************************************
 * Error returns
 *******************************************/
/*!
 * @anchor error_returns
 * @name Error returns
 * Most functions and methods in WiredTiger return an integer code indicating
 * whether the operation succeeded or failed.  A return of zero indicates
 * success, all non-zero return values indicate some kind of failure.
 *
 * WiredTiger reserves all values from -31,800 to -31,999 as possible error
 * return values.  WiredTiger may also return C99/POSIX error codes such as
 * \c ENOMEM, \c EINVAL and \c ENOTSUP, with the usual meanings.
 *
 * The following are all of the WiredTiger-specific error returns:
 * @{
 */
/*
 * DO NOT EDIT: automatically built by dist/api_err.py.
 * Error return section: BEGIN
 */
/*! Conflict between concurrent operations.
 * This error is generated when an operation cannot be completed due to a
 * conflict with concurrent operations.  The operation may be retried; if a
 * transaction is in progress, it should be rolled back and the operation
 * retried in a new transaction.
 */
#define	WT_DEADLOCK	-31800
/*! Attempt to insert an existing key.
 * This error is generated when the application attempts to insert a record with
 * the same key as an existing record without the 'overwrite' configuration to
 * WT_SESSION::open_cursor.
 */
#define	WT_DUPLICATE_KEY	-31801
/*! Non-specific WiredTiger error.
 * This error is returned when an error is not covered by a specific error
 * return.
 */
#define	WT_ERROR	-31802
/*! Cursor item not found.
 * This error indicates a cursor operation did not find a record to return.
 * This includes search and other operations where no record matched the
 * cursor's search key such as WT_CURSOR::update or WT_CURSOR::remove.
 */
#define	WT_NOTFOUND	-31803
/*! WiredTiger library panic.
 * This error indicates an underlying problem that requires the application exit
 * and restart.
 */
#define	WT_PANIC	-31804
/*! @cond internal */
/*! Restart the operation (internal). */
#define	WT_RESTART	-31805
/*! @endcond */
/*
 * Error return section: END
 * DO NOT EDIT: automatically built by dist/api_err.py.
 */
/*! @} */

/*! @} */

/*! @defgroup wt_ext WiredTiger Extension API
 * The functions and interfaces applications use to customize and extend the
 * behavior of WiredTiger.
 * @{
 */

/*!
 * The interface implemented by applications to provide custom ordering of
 * records.
 *
 * Applications register their implementation with WiredTiger by calling
 * WT_CONNECTION::add_collator.
 *
 * @snippet ex_extending.c add collator nocase
 *
 * @snippet ex_extending.c add collator prefix10
 */
struct __wt_collator {
	/*! Callback to compare keys.
	 *
	 * @param[out] cmp set to -1 if <code>key1 < key2</code>,
	 * 	0 if <code>key1 == key2</code>,
	 * 	1 if <code>key1 > key2</code>.
	 * @returns zero for success, non-zero to indicate an error.
	 *
	 * @snippet ex_all.c Implement WT_COLLATOR
	 *
	 * @snippet ex_extending.c case insensitive comparator
	 *
	 * @snippet ex_extending.c n character comparator
	 */
	int (*compare)(WT_COLLATOR *collator, WT_SESSION *session,
	    const WT_ITEM *key1, const WT_ITEM *key2, int *cmp);
};

/*!
 * The interface implemented by applications to provide custom compression.
 *
 * Compressors must implement the WT_COMPRESSOR interface: the
 * WT_COMPRESSOR::compress and WT_COMPRESSOR::decompress callbacks must be
 * specified, and WT_COMPRESSOR::pre_size is optional.  To build your own
 * compressor, use one of the compressors in \c ext/compressors as a template:
 * \c ext/nop_compress is a simple compressor that passes through data
 * unchanged, and is a reasonable starting point.
 *
 * Applications register their implementation with WiredTiger by calling
 * WT_CONNECTION::add_compressor.
 *
 * @snippet ex_all.c WT_COMPRESSOR register
 */
struct __wt_compressor {
	/*! Callback to compress a chunk of data.
	 *
	 * WT_COMPRESSOR::compress takes a source buffer and a destination
	 * buffer, by default of the same size.  If the callback can compress
	 * the buffer to a smaller size in the destination, it does so, sets
	 * the \c compression_failed return to 0 and returns 0.  If compression
	 * does not produce a smaller result, the callback sets the
	 * \c compression_failed return to 1 and returns 0. If another
	 * error occurs, it returns an errno or WiredTiger error code.
	 *
	 * On entry, \c src will point to memory, with the length of the memory
	 * in \c src_len.  After successful completion, the callback should
	 * return \c 0 and set \c result_lenp to the number of bytes required
	 * for the compressed representation.
	 *
	 * If compression would not shrink the data or the \c dst buffer is not
	 * large enough to hold the compressed data, the callback should set
	 * \c compression_failed to a non-zero value and return 0.
	 *
	 * @param[in] src the data to compress
	 * @param[in] src_len the length of the data to compress
	 * @param[in] dst the destination buffer
	 * @param[in] dst_len the length of the destination buffer
	 * @param[out] result_lenp the length of the compressed data
	 * @param[out] compression_failed non-zero if compression did not
	 * decrease the length of the data (compression may not have completed)
	 * @returns zero for success, non-zero to indicate an error.
	 *
	 * @snippet ex_all.c WT_COMPRESSOR compress
	 */
	int (*compress)(WT_COMPRESSOR *compressor, WT_SESSION *session,
	    uint8_t *src, size_t src_len,
	    uint8_t *dst, size_t dst_len,
	    size_t *result_lenp, int *compression_failed);

	/*! Callback to compress a list of byte strings.
	 *
	 * WT_COMPRESSOR::compress_raw gives applications fine-grained control
	 * over disk block size when writing row-store or variable-length
	 * column-store pages.  Where this level of control is not required by
	 * the underlying storage device, set the WT_COMPRESSOR::compress_raw
	 * callback to \c NULL and WiredTiger will internally split each page
	 * into blocks, each block then compressed by WT_COMPRESSOR::compress.
	 *
	 * WT_COMPRESSOR::compress_raw takes a source buffer and an array of
	 * 0-based offsets of byte strings in that buffer.  The callback then
	 * encodes none, some or all of the byte strings and copies the encoded
	 * representation into a destination buffer.  The callback returns the
	 * number of byte strings encoded and the bytes needed for the encoded
	 * representation.   The encoded representation has header information
	 * prepended and is written as a block to the underlying file object.
	 *
	 * On entry, \c page_max is the configured maximum size for objects of
	 * this type.  (This value is provided for convenience, and will be
	 * either the \c internal_page_max or \c leaf_page_max value specified
	 * to WT_SESSION::create when the object was created.)
	 *
	 * On entry, \c split_pct is the configured Btree page split size for
	 * this object.  (This value is provided for convenience, and will be
	 * the \c split_pct value specified to WT_SESSION::create when the
	 * object was created.)
	 *
	 * On entry, \c extra is a count of additional bytes that will be added
	 * to the encoded representation before it is written.  In other words,
	 * if the target write size is 8KB, the returned encoded representation
	 * should be less than or equal to (8KB - \c extra).  The method does
	 * not need to skip bytes in the destination buffer based on \c extra,
	 * the method should only use \c extra to decide how many bytes to store
	 * into the destination buffer for its ideal block size.
	 *
	 * On entry, \c src points to the source buffer; \c offsets is an array
	 * of \c slots 0-based offsets into \c src, where each offset is the
	 * start of a byte string, except for the last offset, which is the
	 * offset of the first byte past the end of the last byte string.  (In
	 * other words, <code>offsets[0]</code> will be 0, the offset of the
	 * first byte of the first byte string in \c src, and
	 * <code>offsets[slots]</code> is the total length of all of the byte
	 * strings in the \c src buffer.)
	 *
	 * On entry, \c dst points to the destination buffer with a length
	 * of \c dst_len.  If the WT_COMPRESSOR::pre_size method is specified,
	 * the destination buffer will be at least the size returned by that
	 * method; otherwise, the destination buffer will be at least the
	 * maximum size for the page being written (that is, when writing a
	 * row-store leaf page, the destination buffer will be at least as
	 * large as the \c leaf_page_max configuration value).
	 *
	 * After successful completion, the callback should return \c 0, and
	 * set \c result_slotsp to the number of byte strings encoded and
	 * \c result_lenp to the bytes needed for the encoded representation.
	 *
	 * WiredTiger repeatedly calls the callback function until all rows on
	 * the page have been encoded.  There is no requirement the callback
	 * encode any or all of the byte strings passed by WiredTiger.  If the
	 * callback does not encode any of the byte strings, the callback must
	 * set \c result_slotsp to 0.  In this case, WiredTiger will accumulate
	 * more rows and repeat the call; if there are no more rows to
	 * accumulate, WiredTiger writes the remaining rows without further
	 * calls to the callback.
	 *
	 * On entry, \c final is zero if there are more rows to be written as
	 * part of this page (if there will be additional data provided to the
	 * callback), and non-zero if there are no more rows to be written as
	 * part of this page.  If \c final is set and the callback fails to
	 * encode any rows, WiredTiger writes the remaining rows without further
	 * calls to the callback.  If \c final is set and the callback encodes
	 * any number of rows, WiredTiger continues to call the callback until
	 * all of the rows are encoded or the callback fails to encode any rows.
	 *
	 * The WT_COMPRESSOR::compress_raw callback is intended for applications
	 * wanting to create disk blocks in specific sizes.
	 * WT_COMPRESSOR::compress_raw is not a replacement for
	 * WT_COMPRESSOR::compress: objects which WT_COMPRESSOR::compress_raw
	 * cannot handle (for example, overflow key or value items), or which
	 * WT_COMPRESSOR::compress_raw chooses not to compress for any reason
	 * (for example, if WT_COMPRESSOR::compress_raw callback chooses not to
	 * compress a small number of rows, but the page being written has no
	 * more rows to accumulate), will be passed to WT_COMPRESSOR::compress.
	 *
	 * The WT_COMPRESSOR::compress_raw callback is only called for objects
	 * where it is applicable, that is, for row-store and variable-length
	 * column-store objects, where both row-store key prefix compression
	 * and row-store and variable-length column-store dictionary compression
	 * are \b not configured.  When WT_COMPRESSOR::compress_raw is not
	 * applicable, the WT_COMPRESSOR::compress callback is used instead.
	 *
	 * @param[in] page_max the configured maximum page size for this object
	 * @param[in] split_pct the configured page split size for this object
	 * @param[in] extra the count of the additional bytes
	 * @param[in] src the data to compress
	 * @param[in] offsets the byte offsets of the byte strings in src
	 * @param[in] slots the number of entries in offsets
	 * @param[in] dst the destination buffer
	 * @param[in] dst_len the length of the destination buffer
	 * @param[in] final non-zero if there are no more rows to accumulate
	 * @param[out] result_lenp the length of the compressed data
	 * @param[out] result_slotsp the number of byte offsets taken
	 * @returns zero for success, non-zero to indicate an error.
	 */
	int (*compress_raw)(WT_COMPRESSOR *compressor, WT_SESSION *session,
	    size_t page_max, u_int split_pct, size_t extra,
	    uint8_t *src, uint32_t *offsets, uint32_t slots,
	    uint8_t *dst, size_t dst_len,
	    int final,
	    size_t *result_lenp, uint32_t *result_slotsp);

	/*! Callback to decompress a chunk of data.
	 *
	 * WT_COMPRESSOR::decompress takes a source buffer and a destination
	 * buffer.  The contents are switched from \c compress: the
	 * source buffer is the compressed value, and the destination buffer is
	 * sized to be the original size.  If the callback successfully
	 * decompresses the source buffer to the destination buffer, it returns
	 * 0.  If an error occurs, it returns an errno or WiredTiger error code.
	 * The source buffer that WT_COMPRESSOR::decompress takes may have a
	 * size that is rounded up from the size originally produced by
	 * WT_COMPRESSOR::compress, with the remainder of the buffer set to
	 * zeroes. Most compressors do not care about this difference if the
	 * size to be decompressed can be implicitly discovered from the
	 * compressed data.  If your compressor cares, you may need to allocate
	 * space for, and store, the actual size in the compressed buffer.  See
	 * the source code for the included snappy compressor for an example.
	 *
	 * On entry, \c src will point to memory, with the length of the memory
	 * in \c src_len.  After successful completion, the callback should
	 * return \c 0 and set \c result_lenp to the number of bytes required
	 * for the decompressed representation.
	 *
	 * If the \c dst buffer is not big enough to hold the decompressed
	 * data, the callback should return an error.
	 *
	 * @param[in] src the data to decompress
	 * @param[in] src_len the length of the data to decompress
	 * @param[in] dst the destination buffer
	 * @param[in] dst_len the length of the destination buffer
	 * @param[out] result_lenp the length of the decompressed data
	 * @returns zero for success, non-zero to indicate an error.
	 *
	 * @snippet ex_all.c WT_COMPRESSOR decompress
	 */
	int (*decompress)(WT_COMPRESSOR *compressor, WT_SESSION *session,
	    uint8_t *src, size_t src_len,
	    uint8_t *dst, size_t dst_len,
	    size_t *result_lenp);

	/*! Callback to size a destination buffer for compression
	 *
	 * WT_COMPRESSOR::pre_size is an optional callback that, given the
	 * source buffer and size, produces the size of the destination buffer
	 * to be given to WT_COMPRESSOR::compress.  This is useful for
	 * compressors that assume that the output buffer is sized for the
	 * worst case and thus no overrun checks are made.  If your compressor
	 * works like this, WT_COMPRESSOR::pre_size will need to be defined.
	 * See the source code for the snappy compressor for an example.
	 * However, if your compressor detects and avoids overruns against its
	 * target buffer, you will not need to define WT_COMPRESSOR::pre_size.
	 * When WT_COMPRESSOR::pre_size is set to NULL, the destination buffer
	 * is sized the same as the source buffer.  This is always sufficient,
	 * since a compression result that is larger than the source buffer is
	 * discarded by WiredTiger.
	 *
	 * If not NULL, this callback is called before each call to
	 * WT_COMPRESS::compress to determine the size of the destination
	 * buffer to provide.  If the callback is NULL, the destination
	 * buffer will be the same size as the source buffer.
	 *
	 * The callback should set \c result_lenp to a suitable buffer size
	 * for compression, typically the maximum length required by
	 * WT_COMPRESSOR::compress.
	 *
	 * This callback function is for compressors that require an output
	 * buffer larger than the source buffer (for example, that do not
	 * check for buffer overflow during compression).
	 *
	 * @param[in] src the data to compress
	 * @param[in] src_len the length of the data to compress
	 * @param[out] result_lenp the required destination buffer size
	 * @returns zero for success, non-zero to indicate an error.
	 *
	 * @snippet ex_all.c WT_COMPRESSOR presize
	 */
	int (*pre_size)(WT_COMPRESSOR *compressor, WT_SESSION *session,
	    uint8_t *src, size_t src_len, size_t *result_lenp);
};

/*!
 * Applications can extend WiredTiger by providing new implementations of the
 * WT_DATA_SOURCE class.  Each data source supports a different URI scheme for
 * data sources to WT_SESSION::create, WT_SESSION::open_cursor and related
 * methods.
 *
 * <b>Thread safety:</b> WiredTiger may invoke methods on the WT_DATA_SOURCE
 * interface from multiple threads concurrently.  It is the responsibility of
 * the implementation to protect any shared data.
 *
 * Applications register their implementation with WiredTiger by calling
 * WT_CONNECTION::add_data_source.
 *
 * @snippet ex_all.c WT_DATA_SOURCE register
 */
struct __wt_data_source {
	/*! Callback to create a new object.
	 *
	 * @snippet ex_all.c WT_DATA_SOURCE create
	 */
	int (*create)(WT_DATA_SOURCE *dsrc, WT_SESSION *session,
	    const char *name, int exclusive, const char *config);

	/*! Callback to drop an object.
	 *
	 * @snippet ex_all.c WT_DATA_SOURCE drop
	 */
	int (*drop)(WT_DATA_SOURCE *dsrc, WT_SESSION *session,
	    const char *name, const char *cfg[]);

	/*! Callback to initialize a cursor.
	 *
	 * @snippet ex_all.c WT_DATA_SOURCE open_cursor
	 */
	int (*open_cursor)(WT_DATA_SOURCE *dsrc, WT_SESSION *session,
	    const char *obj, WT_CURSOR *owner, const char *cfg[],
	    WT_CURSOR **new_cursor);

	/*! Callback to rename an object.
	 *
	 * @snippet ex_all.c WT_DATA_SOURCE rename
	 */
	int (*rename)(WT_DATA_SOURCE *dsrc, WT_SESSION *session,
	    const char *oldname, const char *newname, const char *cfg[]);

	/*! Callback to truncate an object.
	 *
	 * @snippet ex_all.c WT_DATA_SOURCE truncate
	 */
	int (*truncate)(WT_DATA_SOURCE *dsrc, WT_SESSION *session,
	    const char *name, const char *cfg[]);
};

/*!
 * The interface implemented by applications to provide custom extraction of
 * index keys or column group values.
 *
 * Applications register implementations with WiredTiger by calling
 * WT_CONNECTION::add_extractor.
 *
 * @snippet ex_all.c WT_EXTRACTOR register
 */
struct __wt_extractor {
	/*! Callback to extract a value for an index or column group.
	 *
	 * @errors
	 *
	 * @snippet ex_all.c WT_EXTRACTOR
	 */
	int (*extract)(WT_EXTRACTOR *extractor, WT_SESSION *session,
	    const WT_ITEM *key, const WT_ITEM *value,
	    WT_ITEM *result);
};

/*! Entry point to an extension, implemented by loadable modules.
 *
 * @param session the session handle
 * @param api entry points for WiredTiger functions exported to extensions
 * @param config the config string passed to WT_CONNECTION::load_extension
 * @errors
 */
extern int wiredtiger_extension_init(WT_SESSION *session,
    WT_EXTENSION_API *api, const char *config);

/*! @} */

/*******************************************
 * Statistic reference.
 *******************************************/
/*! @addtogroup wt
 * @{
 */
/*
 * DO NOT EDIT: automatically built by dist/api_stat.py.
 * Statistics section: BEGIN
 */

/*!
 * @name Connection statistics
 * @anchor statistics_keys
 * @anchor statistics_conn
 * Statistics are accessed through cursors with \c "statistics:" URIs.
 * Individual statistics can be queried through the cursor using the following
 * keys.  See @ref data_statistics for more information.
 * @{
 */
/*! mapped bytes read by the block manager */
#define	WT_STAT_CONN_BLOCK_BYTE_MAP_READ		0
/*! bytes read by the block manager */
#define	WT_STAT_CONN_BLOCK_BYTE_READ			1
/*! bytes written by the block manager */
#define	WT_STAT_CONN_BLOCK_BYTE_WRITE			2
/*! mapped blocks read by the block manager */
#define	WT_STAT_CONN_BLOCK_MAP_READ			3
/*! blocks read by the block manager */
#define	WT_STAT_CONN_BLOCK_READ				4
/*! blocks written by the block manager */
#define	WT_STAT_CONN_BLOCK_WRITE			5
/*! cache: tracked dirty bytes in the cache */
#define	WT_STAT_CONN_CACHE_BYTES_DIRTY			6
/*! cache: bytes currently in the cache */
#define	WT_STAT_CONN_CACHE_BYTES_INUSE			7
/*! cache: maximum bytes configured */
#define	WT_STAT_CONN_CACHE_BYTES_MAX			8
/*! cache: bytes read into cache */
#define	WT_STAT_CONN_CACHE_BYTES_READ			9
/*! cache: bytes written from cache */
#define	WT_STAT_CONN_CACHE_BYTES_WRITE			10
/*! cache: checkpoint blocked page eviction */
#define	WT_STAT_CONN_CACHE_EVICTION_CHECKPOINT		11
/*! cache: unmodified pages evicted */
#define	WT_STAT_CONN_CACHE_EVICTION_CLEAN		12
/*! cache: modified pages evicted */
#define	WT_STAT_CONN_CACHE_EVICTION_DIRTY		13
/*! cache: pages selected for eviction unable to be evicted */
#define	WT_STAT_CONN_CACHE_EVICTION_FAIL		14
/*! cache: pages queued for forced eviction */
#define	WT_STAT_CONN_CACHE_EVICTION_FORCE		15
/*! cache: hazard pointer blocked page eviction */
#define	WT_STAT_CONN_CACHE_EVICTION_HAZARD		16
/*! cache: internal pages evicted */
#define	WT_STAT_CONN_CACHE_EVICTION_INTERNAL		17
/*! cache: internal page merge operations completed */
#define	WT_STAT_CONN_CACHE_EVICTION_MERGE		18
/*! cache: internal page merge attempts that could not complete */
#define	WT_STAT_CONN_CACHE_EVICTION_MERGE_FAIL		19
/*! cache: internal levels merged */
#define	WT_STAT_CONN_CACHE_EVICTION_MERGE_LEVELS	20
/*! cache: eviction server unable to reach eviction goal */
#define	WT_STAT_CONN_CACHE_EVICTION_SLOW		21
/*! cache: pages walked for eviction */
#define	WT_STAT_CONN_CACHE_EVICTION_WALK		22
/*! cache: tracked dirty pages in the cache */
#define	WT_STAT_CONN_CACHE_PAGES_DIRTY			23
/*! cache: pages currently held in the cache */
#define	WT_STAT_CONN_CACHE_PAGES_INUSE			24
/*! cache: pages read into cache */
#define	WT_STAT_CONN_CACHE_READ				25
/*! cache: pages written from cache */
#define	WT_STAT_CONN_CACHE_WRITE			26
/*! pthread mutex condition wait calls */
#define	WT_STAT_CONN_COND_WAIT				27
/*! files currently open */
#define	WT_STAT_CONN_FILE_OPEN				28
/*! total heap memory allocations */
#define	WT_STAT_CONN_MEMORY_ALLOCATION			29
/*! total heap memory frees */
#define	WT_STAT_CONN_MEMORY_FREE			30
/*! total heap memory re-allocations */
#define	WT_STAT_CONN_MEMORY_GROW			31
/*! total read I/Os */
#define	WT_STAT_CONN_READ_IO				32
/*! page reconciliation calls */
#define	WT_STAT_CONN_REC_PAGES				33
/*! page reconciliation calls for eviction */
#define	WT_STAT_CONN_REC_PAGES_EVICTION			34
/*! reconciliation failed because an update could not be included */
#define	WT_STAT_CONN_REC_SKIPPED_UPDATE			35
/*! pthread mutex shared lock read-lock calls */
#define	WT_STAT_CONN_RWLOCK_READ			36
/*! pthread mutex shared lock write-lock calls */
#define	WT_STAT_CONN_RWLOCK_WRITE			37
/*! ancient transactions */
#define	WT_STAT_CONN_TXN_ANCIENT			38
/*! transactions */
#define	WT_STAT_CONN_TXN_BEGIN				39
/*! transaction checkpoints */
#define	WT_STAT_CONN_TXN_CHECKPOINT			40
/*! transactions committed */
#define	WT_STAT_CONN_TXN_COMMIT				41
/*! transaction failures due to cache overflow */
#define	WT_STAT_CONN_TXN_FAIL_CACHE			42
/*! transactions rolled-back */
#define	WT_STAT_CONN_TXN_ROLLBACK			43
/*! total write I/Os */
#define	WT_STAT_CONN_WRITE_IO				44

/*!
 * @}
 * @name Statistics for data sources
 * @anchor statistics_dsrc
 * @{
 */
/*! blocks allocated */
#define	WT_STAT_DSRC_BLOCK_ALLOC			0
/*! block manager file allocation unit size */
#define	WT_STAT_DSRC_BLOCK_ALLOCSIZE			1
/*! checkpoint size */
#define	WT_STAT_DSRC_BLOCK_CHECKPOINT_SIZE		2
/*! block allocations requiring file extension */
#define	WT_STAT_DSRC_BLOCK_EXTENSION			3
/*! blocks freed */
#define	WT_STAT_DSRC_BLOCK_FREE				4
/*! file magic number */
#define	WT_STAT_DSRC_BLOCK_MAGIC			5
/*! file major version number */
#define	WT_STAT_DSRC_BLOCK_MAJOR			6
/*! minor version number */
#define	WT_STAT_DSRC_BLOCK_MINOR			7
/*! block manager size */
#define	WT_STAT_DSRC_BLOCK_SIZE				8
/*! bloom filters in the LSM tree */
#define	WT_STAT_DSRC_BLOOM_COUNT			9
/*! bloom filter false positives */
#define	WT_STAT_DSRC_BLOOM_FALSE_POSITIVE		10
/*! bloom filter hits */
#define	WT_STAT_DSRC_BLOOM_HIT				11
/*! bloom filter misses */
#define	WT_STAT_DSRC_BLOOM_MISS				12
/*! bloom filter pages evicted from cache */
#define	WT_STAT_DSRC_BLOOM_PAGE_EVICT			13
/*! bloom filter pages read into cache */
#define	WT_STAT_DSRC_BLOOM_PAGE_READ			14
/*! total size of bloom filters */
#define	WT_STAT_DSRC_BLOOM_SIZE				15
/*! column-store variable-size deleted values */
#define	WT_STAT_DSRC_BTREE_COLUMN_DELETED		16
/*! column-store fixed-size leaf pages */
#define	WT_STAT_DSRC_BTREE_COLUMN_FIX			17
/*! column-store internal pages */
#define	WT_STAT_DSRC_BTREE_COLUMN_INTERNAL		18
/*! column-store variable-size leaf pages */
#define	WT_STAT_DSRC_BTREE_COLUMN_VARIABLE		19
/*! pages rewritten by compaction */
#define	WT_STAT_DSRC_BTREE_COMPACT_REWRITE		20
/*! total LSM, table or file object key/value pairs */
#define	WT_STAT_DSRC_BTREE_ENTRIES			21
/*! fixed-record size */
#define	WT_STAT_DSRC_BTREE_FIXED_LEN			22
/*! maximum tree depth */
#define	WT_STAT_DSRC_BTREE_MAXIMUM_DEPTH		23
/*! maximum internal page item size */
#define	WT_STAT_DSRC_BTREE_MAXINTLITEM			24
/*! maximum internal page size */
#define	WT_STAT_DSRC_BTREE_MAXINTLPAGE			25
/*! maximum leaf page item size */
#define	WT_STAT_DSRC_BTREE_MAXLEAFITEM			26
/*! maximum leaf page size */
#define	WT_STAT_DSRC_BTREE_MAXLEAFPAGE			27
/*! overflow pages */
#define	WT_STAT_DSRC_BTREE_OVERFLOW			28
/*! row-store internal pages */
#define	WT_STAT_DSRC_BTREE_ROW_INTERNAL			29
/*! row-store leaf pages */
#define	WT_STAT_DSRC_BTREE_ROW_LEAF			30
/*! bytes read into cache */
#define	WT_STAT_DSRC_CACHE_BYTES_READ			31
/*! bytes written from cache */
#define	WT_STAT_DSRC_CACHE_BYTES_WRITE			32
/*! cache: checkpoint blocked page eviction */
#define	WT_STAT_DSRC_CACHE_EVICTION_CHECKPOINT		33
/*! unmodified pages evicted */
#define	WT_STAT_DSRC_CACHE_EVICTION_CLEAN		34
/*! modified pages evicted */
#define	WT_STAT_DSRC_CACHE_EVICTION_DIRTY		35
/*! data source pages selected for eviction unable to be evicted */
#define	WT_STAT_DSRC_CACHE_EVICTION_FAIL		36
/*! cache: pages queued for forced eviction */
#define	WT_STAT_DSRC_CACHE_EVICTION_FORCE		37
/*! cache: hazard pointer blocked page eviction */
#define	WT_STAT_DSRC_CACHE_EVICTION_HAZARD		38
/*! internal pages evicted */
#define	WT_STAT_DSRC_CACHE_EVICTION_INTERNAL		39
/*! cache: internal page merge operations completed */
#define	WT_STAT_DSRC_CACHE_EVICTION_MERGE		40
/*! cache: internal page merge attempts that could not complete */
#define	WT_STAT_DSRC_CACHE_EVICTION_MERGE_FAIL		41
/*! cache: internal levels merged */
#define	WT_STAT_DSRC_CACHE_EVICTION_MERGE_LEVELS	42
/*! overflow values cached in memory */
#define	WT_STAT_DSRC_CACHE_OVERFLOW_VALUE		43
/*! pages read into cache */
#define	WT_STAT_DSRC_CACHE_READ				44
/*! overflow pages read into cache */
#define	WT_STAT_DSRC_CACHE_READ_OVERFLOW		45
/*! pages written from cache */
#define	WT_STAT_DSRC_CACHE_WRITE			46
/*! raw compression call failed (no additional data available) */
#define	WT_STAT_DSRC_COMPRESS_RAW_FAIL			47
/*! raw compression call failed (additional data available) */
#define	WT_STAT_DSRC_COMPRESS_RAW_FAIL_TEMPORARY	48
/*! raw compression call succeeded */
#define	WT_STAT_DSRC_COMPRESS_RAW_OK			49
/*! compressed pages read */
#define	WT_STAT_DSRC_COMPRESS_READ			50
/*! compressed pages written */
#define	WT_STAT_DSRC_COMPRESS_WRITE			51
/*! page written failed to compress */
#define	WT_STAT_DSRC_COMPRESS_WRITE_FAIL		52
/*! page written was too small to compress */
#define	WT_STAT_DSRC_COMPRESS_WRITE_TOO_SMALL		53
/*! cursor insert calls */
#define	WT_STAT_DSRC_CURSOR_INSERT			54
/*! bulk-loaded cursor-insert calls */
#define	WT_STAT_DSRC_CURSOR_INSERT_BULK			55
/*! cursor-insert key and value bytes inserted */
#define	WT_STAT_DSRC_CURSOR_INSERT_BYTES		56
/*! cursor next calls */
#define	WT_STAT_DSRC_CURSOR_NEXT			57
/*! cursor prev calls */
#define	WT_STAT_DSRC_CURSOR_PREV			58
/*! cursor remove calls */
#define	WT_STAT_DSRC_CURSOR_REMOVE			59
/*! cursor-remove key bytes removed */
#define	WT_STAT_DSRC_CURSOR_REMOVE_BYTES		60
/*! cursor reset calls */
#define	WT_STAT_DSRC_CURSOR_RESET			61
/*! cursor search calls */
#define	WT_STAT_DSRC_CURSOR_SEARCH			62
/*! cursor search near calls */
#define	WT_STAT_DSRC_CURSOR_SEARCH_NEAR			63
/*! cursor update calls */
#define	WT_STAT_DSRC_CURSOR_UPDATE			64
/*! cursor-update value bytes updated */
#define	WT_STAT_DSRC_CURSOR_UPDATE_BYTES		65
/*! chunks in the LSM tree */
#define	WT_STAT_DSRC_LSM_CHUNK_COUNT			66
/*! highest merge generation in the LSM tree */
#define	WT_STAT_DSRC_LSM_GENERATION_MAX			67
/*! queries that could have benefited from a Bloom filter that did not
 * exist */
#define	WT_STAT_DSRC_LSM_LOOKUP_NO_BLOOM		68
/*! reconciliation dictionary matches */
#define	WT_STAT_DSRC_REC_DICTIONARY			69
/*! reconciliation overflow keys written */
#define	WT_STAT_DSRC_REC_OVFL_KEY			70
/*! reconciliation overflow values written */
#define	WT_STAT_DSRC_REC_OVFL_VALUE			71
/*! reconciliation pages deleted */
#define	WT_STAT_DSRC_REC_PAGE_DELETE			72
/*! reconciliation pages merged */
#define	WT_STAT_DSRC_REC_PAGE_MERGE			73
/*! page reconciliation calls */
#define	WT_STAT_DSRC_REC_PAGES				74
/*! page reconciliation calls for eviction */
#define	WT_STAT_DSRC_REC_PAGES_EVICTION			75
/*! reconciliation failed because an update could not be included */
#define	WT_STAT_DSRC_REC_SKIPPED_UPDATE			76
/*! reconciliation internal pages split */
#define	WT_STAT_DSRC_REC_SPLIT_INTL			77
/*! reconciliation leaf pages split */
#define	WT_STAT_DSRC_REC_SPLIT_LEAF			78
/*! reconciliation maximum number of splits created by for a page */
#define	WT_STAT_DSRC_REC_SPLIT_MAX			79
/*! object compaction */
#define	WT_STAT_DSRC_SESSION_COMPACT			80
/*! update conflicts */
#define	WT_STAT_DSRC_TXN_UPDATE_CONFLICT		81
/*! write generation conflicts */
#define	WT_STAT_DSRC_TXN_WRITE_CONFLICT			82
/*! @} */
/*
 * Statistics section: END
 * DO NOT EDIT: automatically built by dist/api_stat.py.
 */
/*! @} */
/*! @} */

#undef __F

#if defined(__cplusplus)
}
#endif
#endif /* __WIREDTIGER_H_ */<|MERGE_RESOLUTION|>--- conflicted
+++ resolved
@@ -785,15 +785,10 @@
 	 * @param session the session handle
 	 * @param name the URI of the object to drop, such as \c "table:stock"
 	 * @configstart{session.drop, see dist/api_data.py}
-<<<<<<< HEAD
-	 * @config{force, return success if the object does not exist.,a boolean
-	 * flag; default \c false.}
-	 * @config{remove_files, should the underlying files be removed?.,a
-	 * boolean flag; default \c true.}
-=======
 	 * @config{force, return success if the object does not exist., a
 	 * boolean flag; default \c false.}
->>>>>>> e515ca6b
+	 * @config{remove_files, should the underlying files be removed?., a
+	 * boolean flag; default \c true.}
 	 * @configend
 	 * @errors
 	 */
