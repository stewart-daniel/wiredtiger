--- conflicted
+++ resolved
@@ -3137,155 +3137,151 @@
 /*! cache: pages split during eviction */
 #define	WT_STAT_CONN_CACHE_EVICTION_SPLIT		1040
 /*! cache: pages walked for eviction */
-<<<<<<< HEAD
-#define	WT_STAT_CONN_CACHE_EVICTION_WALK		1040
+#define	WT_STAT_CONN_CACHE_EVICTION_WALK		1041
 /*! cache: in-memory page splits */
-#define	WT_STAT_CONN_CACHE_INMEM_SPLIT			1041
-=======
-#define	WT_STAT_CONN_CACHE_EVICTION_WALK		1041
->>>>>>> ded5a634
+#define	WT_STAT_CONN_CACHE_INMEM_SPLIT			1042
 /*! cache: tracked dirty pages in the cache */
-#define	WT_STAT_CONN_CACHE_PAGES_DIRTY			1042
+#define	WT_STAT_CONN_CACHE_PAGES_DIRTY			1043
 /*! cache: pages currently held in the cache */
-#define	WT_STAT_CONN_CACHE_PAGES_INUSE			1043
+#define	WT_STAT_CONN_CACHE_PAGES_INUSE			1044
 /*! cache: pages read into cache */
-#define	WT_STAT_CONN_CACHE_READ				1044
+#define	WT_STAT_CONN_CACHE_READ				1045
 /*! cache: pages written from cache */
-#define	WT_STAT_CONN_CACHE_WRITE			1045
+#define	WT_STAT_CONN_CACHE_WRITE			1046
 /*! connection: pthread mutex condition wait calls */
-#define	WT_STAT_CONN_COND_WAIT				1046
+#define	WT_STAT_CONN_COND_WAIT				1047
 /*! cursor: cursor create calls */
-#define	WT_STAT_CONN_CURSOR_CREATE			1047
+#define	WT_STAT_CONN_CURSOR_CREATE			1048
 /*! cursor: cursor insert calls */
-#define	WT_STAT_CONN_CURSOR_INSERT			1048
+#define	WT_STAT_CONN_CURSOR_INSERT			1049
 /*! cursor: cursor next calls */
-#define	WT_STAT_CONN_CURSOR_NEXT			1049
+#define	WT_STAT_CONN_CURSOR_NEXT			1050
 /*! cursor: cursor prev calls */
-#define	WT_STAT_CONN_CURSOR_PREV			1050
+#define	WT_STAT_CONN_CURSOR_PREV			1051
 /*! cursor: cursor remove calls */
-#define	WT_STAT_CONN_CURSOR_REMOVE			1051
+#define	WT_STAT_CONN_CURSOR_REMOVE			1052
 /*! cursor: cursor reset calls */
-#define	WT_STAT_CONN_CURSOR_RESET			1052
+#define	WT_STAT_CONN_CURSOR_RESET			1053
 /*! cursor: cursor search calls */
-#define	WT_STAT_CONN_CURSOR_SEARCH			1053
+#define	WT_STAT_CONN_CURSOR_SEARCH			1054
 /*! cursor: cursor search near calls */
-#define	WT_STAT_CONN_CURSOR_SEARCH_NEAR			1054
+#define	WT_STAT_CONN_CURSOR_SEARCH_NEAR			1055
 /*! cursor: cursor update calls */
-#define	WT_STAT_CONN_CURSOR_UPDATE			1055
+#define	WT_STAT_CONN_CURSOR_UPDATE			1056
 /*! data-handle: session dhandles swept */
-#define	WT_STAT_CONN_DH_SESSION_HANDLES			1056
+#define	WT_STAT_CONN_DH_SESSION_HANDLES			1057
 /*! data-handle: session sweep attempts */
-#define	WT_STAT_CONN_DH_SESSION_SWEEPS			1057
+#define	WT_STAT_CONN_DH_SESSION_SWEEPS			1058
 /*! connection: files currently open */
-#define	WT_STAT_CONN_FILE_OPEN				1058
+#define	WT_STAT_CONN_FILE_OPEN				1059
 /*! log: log buffer size increases */
-#define	WT_STAT_CONN_LOG_BUFFER_GROW			1059
+#define	WT_STAT_CONN_LOG_BUFFER_GROW			1060
 /*! log: total log buffer size */
-#define	WT_STAT_CONN_LOG_BUFFER_SIZE			1060
+#define	WT_STAT_CONN_LOG_BUFFER_SIZE			1061
 /*! log: log bytes of payload data */
-#define	WT_STAT_CONN_LOG_BYTES_PAYLOAD			1061
+#define	WT_STAT_CONN_LOG_BYTES_PAYLOAD			1062
 /*! log: log bytes written */
-#define	WT_STAT_CONN_LOG_BYTES_WRITTEN			1062
+#define	WT_STAT_CONN_LOG_BYTES_WRITTEN			1063
 /*! log: yields waiting for previous log file close */
-#define	WT_STAT_CONN_LOG_CLOSE_YIELDS			1063
+#define	WT_STAT_CONN_LOG_CLOSE_YIELDS			1064
 /*! log: maximum log file size */
-#define	WT_STAT_CONN_LOG_MAX_FILESIZE			1064
+#define	WT_STAT_CONN_LOG_MAX_FILESIZE			1065
 /*! log: log read operations */
-#define	WT_STAT_CONN_LOG_READS				1065
+#define	WT_STAT_CONN_LOG_READS				1066
 /*! log: records processed by log scan */
-#define	WT_STAT_CONN_LOG_SCAN_RECORDS			1066
+#define	WT_STAT_CONN_LOG_SCAN_RECORDS			1067
 /*! log: log scan records requiring two reads */
-#define	WT_STAT_CONN_LOG_SCAN_REREADS			1067
+#define	WT_STAT_CONN_LOG_SCAN_REREADS			1068
 /*! log: log scan operations */
-#define	WT_STAT_CONN_LOG_SCANS				1068
+#define	WT_STAT_CONN_LOG_SCANS				1069
 /*! log: consolidated slot closures */
-#define	WT_STAT_CONN_LOG_SLOT_CLOSES			1069
+#define	WT_STAT_CONN_LOG_SLOT_CLOSES			1070
 /*! log: logging bytes consolidated */
-#define	WT_STAT_CONN_LOG_SLOT_CONSOLIDATED		1070
+#define	WT_STAT_CONN_LOG_SLOT_CONSOLIDATED		1071
 /*! log: consolidated slot joins */
-#define	WT_STAT_CONN_LOG_SLOT_JOINS			1071
+#define	WT_STAT_CONN_LOG_SLOT_JOINS			1072
 /*! log: consolidated slot join races */
-#define	WT_STAT_CONN_LOG_SLOT_RACES			1072
+#define	WT_STAT_CONN_LOG_SLOT_RACES			1073
 /*! log: slots selected for switching that were unavailable */
-#define	WT_STAT_CONN_LOG_SLOT_SWITCH_FAILS		1073
+#define	WT_STAT_CONN_LOG_SLOT_SWITCH_FAILS		1074
 /*! log: record size exceeded maximum */
-#define	WT_STAT_CONN_LOG_SLOT_TOOBIG			1074
+#define	WT_STAT_CONN_LOG_SLOT_TOOBIG			1075
 /*! log: failed to find a slot large enough for record */
-#define	WT_STAT_CONN_LOG_SLOT_TOOSMALL			1075
+#define	WT_STAT_CONN_LOG_SLOT_TOOSMALL			1076
 /*! log: consolidated slot join transitions */
-#define	WT_STAT_CONN_LOG_SLOT_TRANSITIONS		1076
+#define	WT_STAT_CONN_LOG_SLOT_TRANSITIONS		1077
 /*! log: log sync operations */
-#define	WT_STAT_CONN_LOG_SYNC				1077
+#define	WT_STAT_CONN_LOG_SYNC				1078
 /*! log: log write operations */
-#define	WT_STAT_CONN_LOG_WRITES				1078
+#define	WT_STAT_CONN_LOG_WRITES				1079
 /*! LSM: sleep for LSM checkpoint throttle */
-#define	WT_STAT_CONN_LSM_CHECKPOINT_THROTTLE		1079
+#define	WT_STAT_CONN_LSM_CHECKPOINT_THROTTLE		1080
 /*! LSM: sleep for LSM merge throttle */
-#define	WT_STAT_CONN_LSM_MERGE_THROTTLE			1080
+#define	WT_STAT_CONN_LSM_MERGE_THROTTLE			1081
 /*! LSM: rows merged in an LSM tree */
-#define	WT_STAT_CONN_LSM_ROWS_MERGED			1081
+#define	WT_STAT_CONN_LSM_ROWS_MERGED			1082
 /*! LSM: application work units currently queued */
-#define	WT_STAT_CONN_LSM_WORK_QUEUE_APP			1082
+#define	WT_STAT_CONN_LSM_WORK_QUEUE_APP			1083
 /*! LSM: merge work units currently queued */
-#define	WT_STAT_CONN_LSM_WORK_QUEUE_MANAGER		1083
+#define	WT_STAT_CONN_LSM_WORK_QUEUE_MANAGER		1084
 /*! LSM: tree queue hit maximum */
-#define	WT_STAT_CONN_LSM_WORK_QUEUE_MAX			1084
+#define	WT_STAT_CONN_LSM_WORK_QUEUE_MAX			1085
 /*! LSM: switch work units currently queued */
-#define	WT_STAT_CONN_LSM_WORK_QUEUE_SWITCH		1085
+#define	WT_STAT_CONN_LSM_WORK_QUEUE_SWITCH		1086
 /*! LSM: tree maintenance operations scheduled */
-#define	WT_STAT_CONN_LSM_WORK_UNITS_CREATED		1086
+#define	WT_STAT_CONN_LSM_WORK_UNITS_CREATED		1087
 /*! LSM: tree maintenance operations discarded */
-#define	WT_STAT_CONN_LSM_WORK_UNITS_DISCARDED		1087
+#define	WT_STAT_CONN_LSM_WORK_UNITS_DISCARDED		1088
 /*! LSM: tree maintenance operations executed */
-#define	WT_STAT_CONN_LSM_WORK_UNITS_DONE		1088
+#define	WT_STAT_CONN_LSM_WORK_UNITS_DONE		1089
 /*! connection: memory allocations */
-#define	WT_STAT_CONN_MEMORY_ALLOCATION			1089
+#define	WT_STAT_CONN_MEMORY_ALLOCATION			1090
 /*! connection: memory frees */
-#define	WT_STAT_CONN_MEMORY_FREE			1090
+#define	WT_STAT_CONN_MEMORY_FREE			1091
 /*! connection: memory re-allocations */
-#define	WT_STAT_CONN_MEMORY_GROW			1091
+#define	WT_STAT_CONN_MEMORY_GROW			1092
 /*! connection: total read I/Os */
-#define	WT_STAT_CONN_READ_IO				1092
+#define	WT_STAT_CONN_READ_IO				1093
 /*! reconciliation: page reconciliation calls */
-#define	WT_STAT_CONN_REC_PAGES				1093
+#define	WT_STAT_CONN_REC_PAGES				1094
 /*! reconciliation: page reconciliation calls for eviction */
-#define	WT_STAT_CONN_REC_PAGES_EVICTION			1094
+#define	WT_STAT_CONN_REC_PAGES_EVICTION			1095
 /*! reconciliation: split bytes currently awaiting free */
-#define	WT_STAT_CONN_REC_SPLIT_STASHED_BYTES		1095
+#define	WT_STAT_CONN_REC_SPLIT_STASHED_BYTES		1096
 /*! reconciliation: split objects currently awaiting free */
-#define	WT_STAT_CONN_REC_SPLIT_STASHED_OBJECTS		1096
+#define	WT_STAT_CONN_REC_SPLIT_STASHED_OBJECTS		1097
 /*! connection: pthread mutex shared lock read-lock calls */
-#define	WT_STAT_CONN_RWLOCK_READ			1097
+#define	WT_STAT_CONN_RWLOCK_READ			1098
 /*! connection: pthread mutex shared lock write-lock calls */
-#define	WT_STAT_CONN_RWLOCK_WRITE			1098
+#define	WT_STAT_CONN_RWLOCK_WRITE			1099
 /*! session: open cursor count */
-#define	WT_STAT_CONN_SESSION_CURSOR_OPEN		1099
+#define	WT_STAT_CONN_SESSION_CURSOR_OPEN		1100
 /*! session: open session count */
-#define	WT_STAT_CONN_SESSION_OPEN			1100
+#define	WT_STAT_CONN_SESSION_OPEN			1101
 /*! transaction: transaction begins */
-#define	WT_STAT_CONN_TXN_BEGIN				1101
+#define	WT_STAT_CONN_TXN_BEGIN				1102
 /*! transaction: transaction checkpoints */
-#define	WT_STAT_CONN_TXN_CHECKPOINT			1102
+#define	WT_STAT_CONN_TXN_CHECKPOINT			1103
 /*! transaction: transaction checkpoint currently running */
-#define	WT_STAT_CONN_TXN_CHECKPOINT_RUNNING		1103
+#define	WT_STAT_CONN_TXN_CHECKPOINT_RUNNING		1104
 /*! transaction: transaction checkpoint max time (msecs) */
-#define	WT_STAT_CONN_TXN_CHECKPOINT_TIME_MAX		1104
+#define	WT_STAT_CONN_TXN_CHECKPOINT_TIME_MAX		1105
 /*! transaction: transaction checkpoint min time (msecs) */
-#define	WT_STAT_CONN_TXN_CHECKPOINT_TIME_MIN		1105
+#define	WT_STAT_CONN_TXN_CHECKPOINT_TIME_MIN		1106
 /*! transaction: transaction checkpoint most recent time (msecs) */
-#define	WT_STAT_CONN_TXN_CHECKPOINT_TIME_RECENT		1106
+#define	WT_STAT_CONN_TXN_CHECKPOINT_TIME_RECENT		1107
 /*! transaction: transaction checkpoint total time (msecs) */
-#define	WT_STAT_CONN_TXN_CHECKPOINT_TIME_TOTAL		1107
+#define	WT_STAT_CONN_TXN_CHECKPOINT_TIME_TOTAL		1108
 /*! transaction: transactions committed */
-#define	WT_STAT_CONN_TXN_COMMIT				1108
+#define	WT_STAT_CONN_TXN_COMMIT				1109
 /*! transaction: transaction failures due to cache overflow */
-#define	WT_STAT_CONN_TXN_FAIL_CACHE			1109
+#define	WT_STAT_CONN_TXN_FAIL_CACHE			1110
 /*! transaction: transaction range of IDs currently pinned */
-#define	WT_STAT_CONN_TXN_PINNED_RANGE			1110
+#define	WT_STAT_CONN_TXN_PINNED_RANGE			1111
 /*! transaction: transactions rolled back */
-#define	WT_STAT_CONN_TXN_ROLLBACK			1111
+#define	WT_STAT_CONN_TXN_ROLLBACK			1112
 /*! connection: total write I/Os */
-#define	WT_STAT_CONN_WRITE_IO				1112
+#define	WT_STAT_CONN_WRITE_IO				1113
 
 /*!
  * @}
