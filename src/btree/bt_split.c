--- conflicted
+++ resolved
@@ -556,11 +556,7 @@
 	btree = S2BT(session);
 	alloc_index = NULL;
 	root_decr = root_incr = 0;
-<<<<<<< HEAD
-	complete = ERR_RETURN;
-=======
 	complete = WT_ERR_RETURN;
->>>>>>> 7fea169e
 
 	/* The root page will be marked dirty, make sure that will succeed. */
 	WT_RET(__wt_page_modify_init(session, root));
@@ -663,11 +659,7 @@
 	    root_refp - pindex->index == (ptrdiff_t)pindex->entries);
 
 	/* Start making real changes to the tree, errors are fatal. */
-<<<<<<< HEAD
-	complete = ERR_PANIC;
-=======
 	complete = WT_ERR_PANIC;
->>>>>>> 7fea169e
 
 	/* Prepare the WT_REFs for the move. */
 	__split_ref_step1(session, alloc_index, false);
@@ -687,11 +679,7 @@
 	WT_ERR(__split_ref_step2(session, alloc_index, false));
 
 	/* The split is complete and correct, ignore benign errors. */
-<<<<<<< HEAD
-	complete = ERR_IGNORE;
-=======
 	complete = WT_ERR_IGNORE;
->>>>>>> 7fea169e
 
 	/* We've installed the allocated page-index, ensure error handling. */
 	alloc_index = NULL;
@@ -717,26 +705,15 @@
 	__wt_page_modify_set(session, root);
 
 err:	switch (complete) {
-<<<<<<< HEAD
-	case ERR_RETURN:
-		__wt_free_ref_index(session, root, alloc_index, true);
-		break;
-	case ERR_PANIC:
-=======
 	case WT_ERR_RETURN:
 		__wt_free_ref_index(session, root, alloc_index, true);
 		break;
 	case WT_ERR_PANIC:
->>>>>>> 7fea169e
 		__wt_err(session, ret,
 		    "fatal error during root page split to deepen the tree");
 		ret = WT_PANIC;
 		break;
-<<<<<<< HEAD
-	case ERR_IGNORE:
-=======
 	case WT_ERR_IGNORE:
->>>>>>> 7fea169e
 		if (ret != 0 && ret != WT_PANIC) {
 			__wt_err(session, ret,
 			    "ignoring not-fatal error during root page split "
@@ -1069,11 +1046,7 @@
 	alloc_index = replace_index = NULL;
 	page_ref = page->pg_intl_parent_ref;
 	page_decr = page_incr = parent_incr = 0;
-<<<<<<< HEAD
-	complete = ERR_RETURN;
-=======
 	complete = WT_ERR_RETURN;
->>>>>>> 7fea169e
 
 	/*
 	 * Our caller is holding the page locked to single-thread splits, which
@@ -1195,11 +1168,7 @@
 	    page_refp - pindex->index == (ptrdiff_t)pindex->entries);
 
 	/* Start making real changes to the tree, errors are fatal. */
-<<<<<<< HEAD
-	complete = ERR_PANIC;
-=======
 	complete = WT_ERR_PANIC;
->>>>>>> 7fea169e
 
 	/* Prepare the WT_REFs for the move. */
 	__split_ref_step1(session, alloc_index, true);
@@ -1223,11 +1192,7 @@
 	WT_ERR(__split_ref_step2(session, alloc_index, true));
 
 	/* The split is complete and correct, ignore benign errors. */
-<<<<<<< HEAD
-	complete = ERR_IGNORE;
-=======
 	complete = WT_ERR_IGNORE;
->>>>>>> 7fea169e
 
 	/*
 	 * Push out the changes: not required for correctness, but no reason
@@ -1263,28 +1228,16 @@
 	__wt_page_modify_set(session, page);
 
 err:	switch (complete) {
-<<<<<<< HEAD
-	case ERR_RETURN:
-		__wt_free_ref_index(session, page, alloc_index, true);
-		__wt_free_ref_index(session, page, replace_index, false);
-		break;
-	case ERR_PANIC:
-=======
 	case WT_ERR_RETURN:
 		__wt_free_ref_index(session, page, alloc_index, true);
 		__wt_free_ref_index(session, page, replace_index, false);
 		break;
 	case WT_ERR_PANIC:
->>>>>>> 7fea169e
 		__wt_err(session, ret,
 		    "fatal error during internal page split");
 		ret = WT_PANIC;
 		break;
-<<<<<<< HEAD
-	case ERR_IGNORE:
-=======
 	case WT_ERR_IGNORE:
->>>>>>> 7fea169e
 		if (ret != 0 && ret != WT_PANIC) {
 			__wt_err(session, ret,
 			    "ignoring not-fatal error during internal page "
