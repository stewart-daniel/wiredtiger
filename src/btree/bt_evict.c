/*-
 * Copyright (c) 2008-2013 WiredTiger, Inc.
 *	All rights reserved.
 *
 * See the file LICENSE for redistribution information.
 */

#include "wt_internal.h"

static void __evict_dirty_validate(WT_CONNECTION_IMPL *);
static int  __evict_file(WT_SESSION_IMPL *, int);
static int  __evict_file_request_walk(WT_SESSION_IMPL *);
static int  __evict_init_candidate(
    WT_SESSION_IMPL *, WT_EVICT_ENTRY *, WT_PAGE *);
static int  __evict_lru(WT_SESSION_IMPL *, int);
static int  __evict_lru_cmp(const void *, const void *);
static int  __evict_walk(WT_SESSION_IMPL *, uint32_t *, int);
static int  __evict_walk_file(WT_SESSION_IMPL *, u_int *, int);
static int  __evict_worker(WT_SESSION_IMPL *);

/*
 * Tuning constants: I hesitate to call this tuning, but we want to review some
 * number of pages from each file's in-memory tree for each page we evict.
 */
#define	WT_EVICT_INT_SKEW  (1<<20)	/* Prefer leaf pages over internal
					   pages by this many increments of the
					   read generation. */
#define	WT_EVICT_WALK_PER_FILE	 5	/* Pages to visit per file */
#define	WT_EVICT_WALK_BASE     100	/* Pages tracked across file visits */
#define	WT_EVICT_WALK_INCR     100	/* Pages added each walk */

/*
 * __evict_read_gen --
 *	Get the adjusted read generation for an eviction entry.
 */
static inline uint64_t
__evict_read_gen(const WT_EVICT_ENTRY *entry)
{
	WT_PAGE *page;
	uint64_t read_gen;

	page = entry->page;

	/* Never prioritize empty slots. */
	if (page == NULL)
		return (UINT64_MAX);

	/* Always prioritize pages selected by force. */
	if (page->ref->state == WT_REF_EVICT_FORCE)
		return (0);

	read_gen = page->read_gen + entry->btree->evict_priority;
	if (page->type == WT_PAGE_ROW_INT ||
	    page->type == WT_PAGE_COL_INT)
		read_gen += WT_EVICT_INT_SKEW;

	return (read_gen);
}

/*
 * __evict_lru_cmp --
 *	Qsort function: sort the eviction array.
 */
static int
__evict_lru_cmp(const void *a, const void *b)
{
	uint64_t a_lru, b_lru;

	a_lru = __evict_read_gen(a);
	b_lru = __evict_read_gen(b);

	return ((a_lru < b_lru) ? -1 : (a_lru == b_lru) ? 0 : 1);
}

/*
 * __evict_list_clr --
 *	Clear an entry in the LRU eviction list.
 */
static inline void
__evict_list_clr(WT_SESSION_IMPL *session, WT_EVICT_ENTRY *e)
{
	if (e->page != NULL) {
		WT_ASSERT(session, F_ISSET_ATOMIC(e->page, WT_PAGE_EVICT_LRU));
		F_CLR_ATOMIC(e->page, WT_PAGE_EVICT_LRU);
		/*
		 * If the page has been locked to assist with eviction,
		 * clear the locked state when removing it from the eviction
		 * queue.
		 */
		(void)WT_ATOMIC_CAS(e->page->ref->state,
		    WT_REF_EVICT_FORCE, WT_REF_MEM);
	}
	e->page = NULL;
	e->btree = WT_DEBUG_POINT;
}

/*
 * __evict_list_clr_range --
 *	Clear entries in the LRU eviction list, from a lower-bound to the end.
 */
static inline void
__evict_list_clr_range(WT_SESSION_IMPL *session, u_int start)
{
	WT_CACHE *cache;
	WT_EVICT_ENTRY *evict;
	uint32_t i, elem;

	cache = S2C(session)->cache;

	elem = cache->evict_entries;
	for (i = start, evict = cache->evict + i; i < elem; i++, evict++)
		__evict_list_clr(session, evict);
}

/*
 * __wt_evict_list_clr_page --
 *	Make sure a page is not in the LRU eviction list.  This called from the
 * page eviction code to make sure there is no attempt to evict a child page
 * multiple times.
 */
void
__wt_evict_list_clr_page(WT_SESSION_IMPL *session, WT_PAGE *page)
{
	WT_CACHE *cache;
	WT_EVICT_ENTRY *evict;
	uint32_t i, elem;

	WT_ASSERT(session, WT_PAGE_IS_ROOT(page) ||
	    page->ref->page != page ||
	    page->ref->state == WT_REF_EVICT_WALK ||
	    page->ref->state == WT_REF_LOCKED);

	/* Fast path: if the page isn't on the queue, don't bother searching. */
	if (!F_ISSET_ATOMIC(page, WT_PAGE_EVICT_LRU))
		return;

	cache = S2C(session)->cache;
	__wt_spin_lock(session, &cache->evict_lock);

	elem = cache->evict_entries;
	for (evict = cache->evict, i = 0; i < elem; i++, evict++)
		if (evict->page == page) {
			__evict_list_clr(session, evict);
			break;
		}

	WT_ASSERT(session, !F_ISSET_ATOMIC(page, WT_PAGE_EVICT_LRU));

	__wt_spin_unlock(session, &cache->evict_lock);
}

/*
 * __wt_evict_forced_page --
 *	If a page matches the force criteria add it to the eviction queue and
 *	trigger the eviction server.
 */
int
__wt_evict_forced_page(WT_SESSION_IMPL *session, WT_PAGE *page)
{
	WT_CACHE *cache;
	WT_CONNECTION_IMPL *conn;
	WT_DECL_RET;
	u_int count;

	conn = S2C(session);
	cache = conn->cache;

	/*
	 * Try to lock the page.  If this succeeds, we're going to queue
	 * it for forced eviction.  We don't go right to the EVICT_FORCED
	 * state, because that is cleared by __wt_evict_list_clr_page.
	 */
	if (!WT_ATOMIC_CAS(page->ref->state, WT_REF_MEM, WT_REF_LOCKED))
		return (EBUSY);

	/* If the page is already queued for ordinary eviction, clear it. */
	__wt_evict_list_clr_page(session, page);

	__wt_spin_lock(session, &cache->evict_lock);

	/*
	 * Add the page to the head of the eviction queue. Initialize the
	 * eviction array if necessary.
	 */
	if (cache->evict_allocated == 0) {
		count = WT_EVICT_WALK_BASE + WT_EVICT_WALK_INCR;
		WT_ERR(__wt_realloc(session, &cache->evict_allocated,
		    count * sizeof(WT_EVICT_ENTRY), &cache->evict));
		cache->evict_entries = count;
	}
	WT_ERR(__evict_init_candidate(session, cache->evict, page));
	/* Set the location in the eviction queue to the new entry. */
	cache->evict_current = cache->evict;
	/*
	 * If the candidate list was empty we are adding a candidate, in all
	 * other cases we are replacing an existing candidate.
	 */
	if (cache->evict_candidates == 0)
		cache->evict_candidates++;

	/*
	 * Lock the page so other threads cannot get new read locks on the
	 * page - which makes it more likely that the next pass of the eviction
	 * server will successfully evict the page.
	 */
	if (!WT_ATOMIC_CAS(page->ref->state, WT_REF_LOCKED, WT_REF_EVICT_FORCE))
		WT_ERR(EBUSY);

err:	__wt_spin_unlock(session, &cache->evict_lock);

	/*
	 * Only wake the server if the page was successfully queued.
	 * Otherwise, unlock it.
	 */
	if (ret == 0) {
		F_SET(S2C(session)->cache, WT_EVICT_FORCE_PASS);
		ret = __wt_evict_server_wake(session);
	} else
		page->ref->state = WT_REF_MEM;
	return (ret);
}

/*
 * __wt_evict_server_wake --
 *	Wake the eviction server thread.
 */
int
__wt_evict_server_wake(WT_SESSION_IMPL *session)
{
	WT_CACHE *cache;
	WT_CONNECTION_IMPL *conn;
	uint64_t bytes_inuse, bytes_max;

	conn = S2C(session);
	cache = conn->cache;
	bytes_inuse = __wt_cache_bytes_inuse(cache);
	bytes_max = conn->cache_size;

	WT_VERBOSE_RET(session, evictserver,
	    "waking, bytes inuse %s max (%" PRIu64 "MB %s %" PRIu64 "MB)",
	    bytes_inuse <= bytes_max ? "<=" : ">",
	    bytes_inuse / WT_MEGABYTE,
	    bytes_inuse <= bytes_max ? "<=" : ">",
	    bytes_max / WT_MEGABYTE);

	return (__wt_cond_signal(session, cache->evict_cond));
}

/*
 * __sync_file_serial_func --
 *	Eviction serialization function called when a tree is being flushed
 *	or closed.
 */
int
__wt_sync_file_serial_func(WT_SESSION_IMPL *session, void *args)
{
	WT_CACHE *cache;
	int syncop;

	__wt_sync_file_unpack(args, &syncop);

	/*
	 * Publish: there must be a barrier to ensure the structure fields are
	 * set before the eviction thread can see the request.
	 */
	WT_PUBLISH(session->syncop, syncop);

	/* We're serialized at this point, no lock needed. */
	cache = S2C(session)->cache;
	++cache->sync_request;

	return (0);
}

/*
 * __wt_cache_evict_server --
 *	Thread to evict pages from the cache.
 */
void *
__wt_cache_evict_server(void *arg)
{
	WT_CACHE *cache;
	WT_CONNECTION_IMPL *conn;
	WT_DECL_RET;
	WT_SESSION_IMPL *session;

	session = arg;
	conn = S2C(session);
	cache = conn->cache;

	while (F_ISSET(conn, WT_CONN_SERVER_RUN)) {
		/* Evict pages from the cache as needed. */
		WT_ERR(__evict_worker(session));

		if (!F_ISSET(conn, WT_CONN_SERVER_RUN))
			break;

		WT_VERBOSE_ERR(session, evictserver, "sleeping");
		/* Don't rely on signals: check periodically. */
		WT_ERR(__wt_cond_wait(session, cache->evict_cond, 100000));
		WT_VERBOSE_ERR(session, evictserver, "waking");
	}

	WT_VERBOSE_ERR(session, evictserver, "exiting");

	if (ret == 0) {
		if (__wt_cache_bytes_inuse(cache) != 0) {
			__wt_errx(session,
			    "cache server: exiting with %" PRIu64 " pages, "
			    "%" PRIu64 " bytes in use",
			    __wt_cache_pages_inuse(cache),
			    __wt_cache_bytes_inuse(cache));
		}
	} else
err:		WT_PANIC_ERR(session, ret, "eviction server error");

	__wt_free(session, cache->evict);

	/* Close the eviction session and free its hazard array. */
	(void)session->iface.close(&session->iface, NULL);
	__wt_free(conn->default_session, session->hazard);

	return (NULL);
}

/*
 * __evict_worker --
 *	Evict pages from memory.
 */
static int
__evict_worker(WT_SESSION_IMPL *session)
{
	WT_CACHE *cache;
	WT_CONNECTION_IMPL *conn;
	WT_DECL_RET;
	uint64_t bytes_inuse, bytes_max, dirty_inuse;
	int clean, force, loop;

	conn = S2C(session);
	cache = conn->cache;

	/* Evict pages from the cache. */
	for (loop = 0;; loop++) {
		/*
		 * Block out concurrent eviction while we are handling requests.
		 */
		__wt_spin_lock(session, &cache->evict_lock);

		/* If there is a file sync request, satisfy it. */
		while (ret == 0 && cache->sync_complete != cache->sync_request)
			ret = __evict_file_request_walk(session);

		/* Check for forced eviction while we hold the lock. */
		force = F_ISSET(cache, WT_EVICT_FORCE_PASS) ? 1 : 0;
		F_CLR(cache, WT_EVICT_FORCE_PASS);

		__wt_spin_unlock(session, &cache->evict_lock);
		WT_RET(ret);

		/*
		 * If we've been awoken for forced eviction, just try to evict
		 * the first page in the queue: don't do a walk and sort first.
		 * Sometimes the page won't be available for eviction because
		 * there is a reader still holding a hazard reference. Give up
		 * in that case, the application thread can add it again.
		 */
		if (force)
			(void)__wt_evict_lru_page(session, 0);

		/*
		 * Keep evicting until we hit the target cache usage and the
		 * target dirty percentage.
		 */
		bytes_inuse = __wt_cache_bytes_inuse(cache);
		dirty_inuse = __wt_cache_bytes_dirty(cache);
		bytes_max = conn->cache_size;
		if (bytes_inuse < (cache->eviction_target * bytes_max) / 100 &&
		    dirty_inuse <
		    (cache->eviction_dirty_target * bytes_max) / 100)
			break;

		WT_VERBOSE_RET(session, evictserver,
		    "Eviction pass with: Max: %" PRIu64
		    " In use: %" PRIu64 " Dirty: %" PRIu64,
		    bytes_max, bytes_inuse, dirty_inuse);

		/*
		 * Either the cache is too large or there are too many dirty
		 * pages (or both).  Ignore clean pages unless the cache is
		 * too large.
		 */
		clean = 0;
		if (bytes_inuse > (cache->eviction_target * bytes_max) / 100)
			clean = 1;

		WT_RET(__evict_lru(session, clean));

		__evict_dirty_validate(conn);
		/*
		 * If we're making progress, keep going; if we're not making
		 * any progress at all, go back to sleep, it's not something
		 * we can fix.
		 */
		if (clean && __wt_cache_bytes_inuse(cache) >= bytes_inuse) {
			if (loop == 10) {
				WT_CSTAT_INCR(session, cache_eviction_slow);
				WT_VERBOSE_RET(session, evictserver,
				    "unable to reach eviction goal");
				break;
			}
		} else
			loop = 0;
	}
	return (0);
}

/*
 * __wt_evict_clear_tree_walk --
 *	Clear the tree's current eviction point, acquiring the eviction lock.
 */
void
__wt_evict_clear_tree_walk(WT_SESSION_IMPL *session, WT_PAGE *page)
{
	WT_CACHE *cache;
	WT_REF *ref;

	cache = S2C(session)->cache;

	__wt_spin_lock(session, &cache->evict_walk_lock);

	/* If no page stack specified, clear the standard eviction stack. */
	if (page == NULL) {
		page = session->btree->evict_page;
		session->btree->evict_page = NULL;
	}

	/* Clear the current eviction point. */
	while (page != NULL && !WT_PAGE_IS_ROOT(page)) {
		ref = page->ref;
		page = page->parent;
		if (ref->state == WT_REF_EVICT_WALK)
			ref->state = WT_REF_MEM;
	}

	__wt_spin_unlock(session, &cache->evict_walk_lock);
}

/*
 * __evict_page --
 *	Evict a given page.
 */
static int
__evict_page(WT_SESSION_IMPL *session, WT_PAGE *page)
{
	WT_DECL_RET;
	WT_TXN saved_txn, *txn;
	int was_running;

	/*
	 * We have to take care when evicting pages not to write a change that:
	 *  (a) is not yet committed; or
	 *  (b) is committed more recently than an in-progress checkpoint.
	 *
	 * We handle both of these cases by setting up the transaction context
	 * before evicting, using the oldest reading ID in the system to create
	 * the snapshot.  If a transaction is in progress in the evicting
	 * session, we save and restore its state.
	 */
	txn = &session->txn;
	saved_txn = *txn;
	was_running = (F_ISSET(txn, TXN_RUNNING) != 0);

	if (was_running)
		WT_RET(__wt_txn_init(session));

	__wt_txn_get_evict_snapshot(session);
	saved_txn.oldest_snap_min = txn->oldest_snap_min;
	txn->isolation = TXN_ISO_READ_COMMITTED;
	ret = __wt_rec_evict(session, page, 0);

	/* Keep count of any failures. */
	saved_txn.eviction_fails = txn->eviction_fails;

	if (was_running) {
		WT_ASSERT(session, txn->snapshot == NULL ||
		    txn->snapshot != saved_txn.snapshot);
		__wt_txn_destroy(session);
	} else
		__wt_txn_release_snapshot(session);

	*txn = saved_txn;
	return (ret);
}

/*
 * __evict_file_request_walk --
 *	Walk the session list looking for sync/close requests.  If we find a
 * request, perform it, clear the request, and wake up the requesting thread.
 */
static int
__evict_file_request_walk(WT_SESSION_IMPL *session)
{
	WT_CACHE *cache;
	WT_CONNECTION_IMPL *conn;
	WT_SESSION_IMPL *request_session;
	uint32_t i, session_cnt;
	int syncop;
	const char *msg;

	conn = S2C(session);
	cache = conn->cache;

	/* Make progress, regardless of success or failure. */
	++cache->sync_complete;

	/*
	 * No lock is required because the session array is fixed size, but it
	 * it may contain inactive entries.
	 *
	 * If we don't find a request, something went wrong; complain, but don't
	 * return an error code, the eviction thread doesn't need to exit.
	 */
	WT_ORDERED_READ(session_cnt, conn->session_cnt);
	for (request_session = conn->sessions,
	    i = 0; i < session_cnt; ++request_session, ++i)
		if (request_session->active && request_session->syncop != 0)
			break;
	if (i == session_cnt) {
		__wt_errx(session,
		    "failed to find handle's sync operation request");
		return (0);
	}

	/*
	 * Clear the session's request (we don't want to find it again
	 * on our next walk, and doing it now should help avoid coding
	 * errors later).  No publish is required, all we care about is
	 * that we see it change.
	 */
	syncop = request_session->syncop;
	request_session->syncop = 0;

	switch (syncop) {
	case WT_SYNC_DISCARD:
		msg = "sync-discard";
		break;
	case WT_SYNC_DISCARD_NOWRITE:
		msg = "sync-discard-nowrite";
		break;
	WT_ILLEGAL_VALUE(session);
	}
	WT_VERBOSE_RET(
	    session, evictserver, "eviction server request: %s", msg);

	/*
	 * The eviction candidate list might reference pages we are
	 * about to discard; clear it.
	 */
	__evict_list_clr_range(session, 0);

	/* Wait for LRU eviction activity to drain. */
	while (request_session->btree->lru_count > 0) {
		__wt_spin_unlock(session, &cache->evict_lock);
		__wt_yield();
		__wt_spin_lock(session, &cache->evict_lock);
	}

	/*
	 * Handle the request and publish the result: there must be a barrier
	 * to ensure the return value is set before the requesting thread
	 * wakes.
	 */
	WT_PUBLISH(request_session->syncop_ret,
	    __evict_file(request_session, syncop));
	return (__wt_cond_signal(request_session, request_session->cond));
}

/*
 * __evict_file --
 *	Flush pages for a specific file as part of a close or compact operation.
 */
static int
__evict_file(WT_SESSION_IMPL *session, int syncop)
{
	WT_DECL_RET;
	WT_PAGE *next_page, *page;

	/* Clear any existing LRU eviction walk, we're discarding the tree. */
	__wt_evict_clear_tree_walk(session, NULL);

	/*
	 * We can't evict the page just returned to us, it marks our place in
	 * the tree.  So, always walk one page ahead of the page being evicted.
	 */
	next_page = NULL;
	WT_RET(__wt_tree_walk(session, &next_page, WT_TREE_EVICT));
	while ((page = next_page) != NULL) {
		WT_ERR(__wt_tree_walk(session, &next_page, WT_TREE_EVICT));

		switch (syncop) {
		case WT_SYNC_DISCARD:
			/*
			 * Eviction can fail when a page in the evicted page's
			 * subtree switches state.  For example, if we don't
			 * evict a page marked empty, because we expect it to
			 * be merged into its parent, it might no longer be
			 * empty after it's reconciled, in which case eviction
			 * of its parent would fail.  We can either walk the
			 * tree multiple times, until it's eventually empty,
			 * or immediately reconcile the page to get it to its
			 * final state before considering if it's an eviction
			 * target.
			 *
			 * We could limit this test to empty pages (only empty
			 * pages can switch state this way, split pages always
			 * merge into their parent, no matter what), but I see
			 * no reason to do that now.
			 */
			if (__wt_page_is_modified(page))
				WT_ERR(__wt_rec_write(
				    session, page, NULL, WT_SKIP_UPDATE_ERR));

			/*
			 * Evict the page.
			 * Do not attempt to evict pages expected to be merged
			 * into their parents, with the single exception that
			 * the root page can't be merged into anything, it must
			 * be written.
			 */
			if (WT_PAGE_IS_ROOT(page) || page->modify == NULL ||
			    !F_ISSET(page->modify, WT_PM_REC_EMPTY |
			    WT_PM_REC_SPLIT | WT_PM_REC_SPLIT_MERGE))
				WT_ERR(__wt_rec_evict(session, page, 1));
			break;
		case WT_SYNC_DISCARD_NOWRITE:
			/*
			 * Discard the page, whether clean or dirty.
			 * Before we discard the root page, clear the reference
			 * from the btree handle.  This is necessary so future
			 * evictions don't see the handle's root page reference
			 * pointing to freed memory.
			 */
			if (WT_PAGE_IS_ROOT(page))
				session->btree->root_page = NULL;
			__wt_page_out(session, &page);
			break;
		WT_ILLEGAL_VALUE_ERR(session);
		}
	}

	if (0) {
err:		/* On error, clear any left-over tree walk. */
		if (next_page != NULL)
			__wt_evict_clear_tree_walk(session, next_page);
	}
	return (ret);
}

/*
 * __wt_sync_file --
 *	Flush pages for a specific file as part of a checkpoint or compaction
 * operation.
 */
int
__wt_sync_file(WT_SESSION_IMPL *session, int syncop)
{
	WT_BTREE *btree;
	WT_CACHE *cache;
	WT_DECL_RET;
	WT_PAGE *page;
	uint32_t flags;

	btree = session->btree;
	cache = S2C(session)->cache;
	page = NULL;

	switch (syncop) {
	case WT_SYNC_CHECKPOINT:
		/*
		 * The first pass walks all cache leaf pages, waiting for
		 * concurrent activity in a page to be resolved, acquiring
		 * hazard references to prevent eviction.
		 */
		flags = WT_TREE_CACHE | WT_TREE_SKIP_INTL | WT_TREE_WAIT;
		WT_ERR(__wt_tree_walk(session, &page, flags));
		while (page != NULL) {
			/* Write dirty pages. */
			if (__wt_page_is_modified(page))
				WT_ERR(__wt_rec_write(session, page, NULL, 0));
			WT_ERR(__wt_tree_walk(session, &page, flags));
		}

		/*
		 * Pages cannot disappear from underneath internal pages when
		 * internal pages are being reconciled by checkpoint; also,
		 * pages in a checkpoint cannot be freed until the block lists
		 * for the checkpoint are stable.  Eviction is disabled in the
		 * subtree of any internal page being reconciled, including,
		 * eventually, the whole tree when the root page is written.
		 *
		 * Set the checkpointing flag, it is checked in __rec_review
		 * before any page is evicted.
		 *
		 * If any thread is already in the progress of evicting a page,
		 * it will have switched the ref state to WT_REF_LOCKED while
		 * holding evict_lock inside __evict_get_page, and the
		 * checkpoint will notice and wait for eviction to complete
		 * before proceeding.
		 */
		__wt_spin_lock(session, &cache->evict_lock);
		btree->checkpointing = 1;
		__wt_spin_unlock(session, &cache->evict_lock);

		/*
		 * The second pass walks all cache internal pages, waiting for
		 * concurrent activity to be resolved.  We don't acquire hazard
		 * references in this pass, using the EVICT_WALK state prevents
		 * eviction from getting underneath an internal page that is
		 * being evicted.
		 */
		flags = WT_TREE_EVICT | WT_TREE_SKIP_LEAF | WT_TREE_WAIT;
		WT_ERR(__wt_tree_walk(session, &page, flags));
		while (page != NULL) {
			/* Write dirty pages. */
			if (__wt_page_is_modified(page))
				WT_ERR(__wt_rec_write(session, page, NULL, 0));
			WT_ERR(__wt_tree_walk(session, &page, flags));
		}
		break;
	case WT_SYNC_COMPACT:
		/*
		 * Compaction requires only a single pass (we don't have to turn
		 * eviction off when visiting internal nodes, so we don't bother
		 * breaking the work into two separate passes).   Wait for
		 * concurrent activity in a page to be resolved, acquire hazard
		 * references to prevent eviction.
		 */
		flags = WT_TREE_CACHE | WT_TREE_WAIT;
		WT_ERR(__wt_tree_walk(session, &page, flags));
		while (page != NULL) {
			WT_ERR(__wt_compact_evict(session, page));
			WT_ERR(__wt_tree_walk(session, &page, flags));
		}
		break;
	WT_ILLEGAL_VALUE_ERR(session);
	}

err:	/* On error, clear any left-over tree walk. */
	if (page != NULL)
		__wt_evict_clear_tree_walk(session, page);

	if (btree->checkpointing) {
		btree->checkpointing = 0;

		/*
		 * Wake the eviction server, in case application threads have
		 * stalled while the eviction server decided it couldn't make
		 * progress.  Without this, application threads will be stalled
		 * until the eviction server next wakes.
		 */
		WT_TRET(__wt_evict_server_wake(session));
	}

	return (ret);
}

/*
 * __evict_lru --
 *	Evict pages from the cache based on their read generation.
 */
static int
__evict_lru(WT_SESSION_IMPL *session, int clean)
{
	WT_CACHE *cache;
	WT_DECL_RET;
	uint64_t cutoff;
	uint32_t i, candidates;

	cache = S2C(session)->cache;

	/* Get some more pages to consider for eviction. */
	WT_RET(__evict_walk(session, &candidates, clean));

	/* Sort the list into LRU order and restart. */
	__wt_spin_lock(session, &cache->evict_lock);
	while (candidates > 0 && cache->evict[candidates - 1].page == NULL)
		--candidates;
	if (candidates == 0) {
		__wt_spin_unlock(session, &cache->evict_lock);
		return (0);
	}

	qsort(cache->evict,
	    candidates, sizeof(WT_EVICT_ENTRY), __evict_lru_cmp);

	/* Find the bottom 25% */
	while (candidates > 0 && cache->evict[candidates - 1].page == NULL)
		--candidates;

	cutoff = (3 * __evict_read_gen(&cache->evict[0]) +
	    __evict_read_gen(&cache->evict[candidates - 1])) / 4;

	/*
	 * Don't take more than half, regardless.  That said, if there is only
	 * one candidate page, which is normal when populating an empty file,
	 * don't exclude it.
	 */
	for (i = 0; i < candidates / 2; i++)
		if (cache->evict[i].page->read_gen > cutoff)
			break;
	cache->evict_candidates = i + 1;

	__evict_list_clr_range(session, WT_EVICT_WALK_BASE);

	cache->evict_current = cache->evict;
	__wt_spin_unlock(session, &cache->evict_lock);

	/*
	 * Reconcile and discard some pages: EBUSY is returned if a page fails
	 * eviction because it's unavailable, continue in that case.
	 */
	while ((ret = __wt_evict_lru_page(session, 0)) == 0 || ret == EBUSY)
		;
	return (ret == WT_NOTFOUND ? 0 : ret);
}

/*
 * __evict_walk --
 *	Fill in the array by walking the next set of pages.
 */
static int
__evict_walk(WT_SESSION_IMPL *session, u_int *entriesp, int clean)
{
	WT_BTREE *btree;
	WT_CACHE *cache;
	WT_CONNECTION_IMPL *conn;
	WT_DECL_RET;
	u_int elem, file_count, i, retries;

	conn = S2C(session);
	cache = S2C(session)->cache;
	retries = 0;

	/*
	 * Resize the array in which we're tracking pages, as necessary, then
	 * get some pages from each underlying file.  In practice, a realloc
	 * is rarely needed, so it is worth avoiding the LRU lock.
	 */
	elem = WT_EVICT_WALK_BASE + WT_EVICT_WALK_INCR;
	if (elem > cache->evict_entries) {
		__wt_spin_lock(session, &cache->evict_lock);
		/* Save the offset of the eviction point. */
		i = (u_int)(cache->evict_current - cache->evict);
		WT_ERR(__wt_realloc(session, &cache->evict_allocated,
		    elem * sizeof(WT_EVICT_ENTRY), &cache->evict));
		cache->evict_entries = elem;
		if (cache->evict_current != NULL)
			cache->evict_current = cache->evict + i;
		__wt_spin_unlock(session, &cache->evict_lock);
	}

	/*
	 * NOTE: we don't hold the schema lock: files can't be removed without
	 * the eviction server being involved, and when we're here, we aren't
	 * servicing eviction requests.
	 */
	i = WT_EVICT_WALK_BASE;
retry:	file_count = 0;
	TAILQ_FOREACH(btree, &conn->btqh, q) {
		if (file_count++ < cache->evict_file_next)
			continue;

		/*
		 * Skip files that aren't open or don't have a root page.
		 *
		 * Also skip files marked as cache-resident, and files
		 * potentially involved in a bulk load.  The real problem is
		 * eviction doesn't want to be walking the file as it converts
		 * to a bulk-loaded object, and empty trees aren't worth trying
		 * to evict, anyway.
		 */
		if (!F_ISSET(btree, WT_BTREE_OPEN) ||
		    btree->root_page == NULL ||
		    F_ISSET(btree, WT_BTREE_NO_EVICTION) ||
		    btree->bulk_load_ok)
			continue;

		__wt_spin_lock(session, &cache->evict_walk_lock);

		/* Reference the correct WT_BTREE handle. */
		WT_SET_BTREE_IN_SESSION(session, btree);
		ret = __evict_walk_file(session, &i, clean);
		WT_CLEAR_BTREE_IN_SESSION(session);

		__wt_spin_unlock(session, &cache->evict_walk_lock);

		if (ret != 0 || i == cache->evict_entries)
			break;
	}
	cache->evict_file_next = (btree == NULL) ? 0 : file_count;

	/* In the extreme case, all of the pages have to come from one file. */
	if (ret == 0 && i < cache->evict_entries &&
	    retries++ < WT_EVICT_WALK_INCR / WT_EVICT_WALK_PER_FILE)
		goto retry;

	*entriesp = i;
	if (0) {
err:		__wt_spin_unlock(session, &cache->evict_lock);
	}
	return (ret);
}

/*
 * __evict_init_candidate --
 *	Initialize a WT_EVICT_ENTRY structure with a given page.
 */
static int
__evict_init_candidate(
    WT_SESSION_IMPL *session, WT_EVICT_ENTRY *evict, WT_PAGE *page)
{
	if (evict->page != NULL)
		__evict_list_clr(session, evict);
	evict->page = page;
	evict->btree = session->btree;

	/* Mark the page on the list */
	F_SET_ATOMIC(page, WT_PAGE_EVICT_LRU);
	return (0);
}

/*
 * __evict_walk_file --
 *	Get a few page eviction candidates from a single underlying file.
 */
static int
__evict_walk_file(WT_SESSION_IMPL *session, u_int *slotp, int clean)
{
	WT_BTREE *btree;
	WT_CACHE *cache;
	WT_DECL_RET;
	WT_EVICT_ENTRY *end, *evict, *start;
	WT_PAGE *page;
	int modified, restarts;

	btree = session->btree;
	cache = S2C(session)->cache;
	start = cache->evict + *slotp;
	end = start + WT_EVICT_WALK_PER_FILE;
	if (end > cache->evict + cache->evict_entries)
		end = cache->evict + cache->evict_entries;

	/*
	 * Get some more eviction candidate pages.
	 */
	for (evict = start, restarts = 0;
	    evict < end && ret == 0;
	    ret = __wt_tree_walk(session, &btree->evict_page, WT_TREE_EVICT)) {
		if ((page = btree->evict_page) == NULL) {
			/*
			 * Take care with terminating this loop.
			 *
			 * Don't make an extra call to __wt_tree_walk: that
			 * will leave a page in the WT_REF_EVICT_WALK state,
			 * unable to be evicted, which may prevent any work
			 * from being done.
			 */
			if (++restarts == 2)
				break;
			continue;
		}

		/*
		 * Skip root pages and split-merge pages: they can't be evicted.
		 * (Split-merge pages are always merged into their parents.)
		 * Don't skip empty or split pages: updates after their last
		 * reconciliation may have changed their state and only the
		 * reconciliation/eviction code can confirm if they should be
		 * skipped.
		 *
		 * Use the EVICT_LRU flag to avoid putting pages onto the list
		 * multiple times.
		 */
		if (WT_PAGE_IS_ROOT(page) ||
		    (page->modify != NULL &&
		    F_ISSET(page->modify, WT_PM_REC_SPLIT_MERGE)) ||
		    F_ISSET_ATOMIC(page, WT_PAGE_EVICT_LRU))
			continue;

		/*
		 * If the file is being checkpointed, there's a period of time
		 * where we can't discard any page with a modification
		 * structure because it might race with the checkpointing
		 * thread.
		 *
		 * During this phase, there is little point trying to evict
		 * dirty pages: we might be lucky and find an internal page
		 * that has not yet been checkpointed, but much more likely is
		 * that we will waste effort considering dirty leaf pages that
		 * cannot be evicted because they have modifications more
		 * recent than the checkpoint.
		 */
		modified = __wt_page_is_modified(page);
		if (modified && btree->checkpointing)
			continue;

		/* Optionally ignore clean pages. */
		if (!modified && !clean)
			continue;

		WT_ASSERT(session, evict->page == NULL);
		if (__evict_init_candidate(session, evict, page) != 0)
			continue;
		++evict;

		WT_VERBOSE_RET(session, evictserver,
		    "select: %p, size %" PRIu32, page, page->memory_footprint);
	}

	*slotp += (u_int)(evict - start);
	return (ret);
}

/*
 * __evict_get_page --
 *	Get a page for eviction.
 */
static void
__evict_get_page(
    WT_SESSION_IMPL *session, int is_app, WT_BTREE **btreep, WT_PAGE **pagep)
{
	WT_CACHE *cache;
	WT_EVICT_ENTRY *evict;
	WT_REF *ref;
	uint32_t candidates;

	cache = S2C(session)->cache;
	*btreep = NULL;
	*pagep = NULL;

	candidates = cache->evict_candidates;
	/* The eviction server only considers half of the entries. */
	if (!is_app && candidates > 1)
		candidates /= 2;

	/*
	 * Avoid the LRU lock if no pages are available.  If there are pages
	 * available, spin until we get the lock.  If this function returns
	 * without getting a page to evict, application threads assume there
	 * are no more pages available and will attempt to wake the eviction
	 * server.
	 */
	for (;;) {
		if (cache->evict_current == NULL ||
		    cache->evict_current >= cache->evict + candidates)
			return;
		if (__wt_spin_trylock(session, &cache->evict_lock) == 0)
			break;
		__wt_yield();
	}

	/* Get the next page queued for eviction. */
	while ((evict = cache->evict_current) != NULL &&
	    evict >= cache->evict && evict < cache->evict + candidates &&
	    evict->page != NULL) {
		WT_ASSERT(session, evict->btree != NULL);

		/* Move to the next item. */
		++cache->evict_current;

		/*
		 * In case something goes wrong, don't pick the same set of
		 * pages every time.
		 *
		 * We used to bump the page's read_gen only if eviction failed,
		 * but that isn't safe: at that point, eviction has already
		 * unlocked the page and some other thread may have evicted it
		 * by the time we look at it.
		 */
		evict->page->read_gen = __wt_cache_read_gen(session);

		/*
		 * Lock the page while holding the eviction mutex to prevent
		 * multiple attempts to evict it.  For pages that are already
		 * being evicted, this operation will fail and we will move on.
		 */
		ref = evict->page->ref;
		WT_ASSERT(session, evict->page == ref->page);

		/*
		 * Switch pages from the evict force state to locked - the
		 * logic for forced and regular eviction is identical from here
		 * on, and having reconciliation be able to use a single
		 * locked state simplifies that code.
		 */
		if (!WT_ATOMIC_CAS(ref->state, WT_REF_MEM, WT_REF_LOCKED) &&
		    !WT_ATOMIC_CAS(
		    ref->state, WT_REF_EVICT_FORCE, WT_REF_LOCKED)) {
			__evict_list_clr(session, evict);
			continue;
		}

		/*
		 * Increment the LRU count in the btree handle to prevent it
		 * from being closed under us.
		 */
		(void)WT_ATOMIC_ADD(evict->btree->lru_count, 1);

		*btreep = evict->btree;
		*pagep = evict->page;

		/*
		 * Remove the entry so we never try to reconcile the same page
		 * on reconciliation error.
		 */
		__evict_list_clr(session, evict);
		break;
	}

	if (is_app && *pagep == NULL)
		cache->evict_current = NULL;
	__wt_spin_unlock(session, &cache->evict_lock);
}

/*
 * __wt_evict_lru_page --
 *	Called by both eviction and application threads to evict a page.
 */
int
__wt_evict_lru_page(WT_SESSION_IMPL *session, int is_app)
{
	WT_BTREE *btree, *saved_btree;
	WT_DECL_RET;
	WT_PAGE *page;

	__evict_get_page(session, is_app, &btree, &page);
	if (page == NULL)
		return (WT_NOTFOUND);

	WT_ASSERT(session, page->ref->state == WT_REF_LOCKED);

	/* Reference the correct WT_BTREE handle. */
	saved_btree = session->btree;
	WT_SET_BTREE_IN_SESSION(session, btree);

	ret = __evict_page(session, page);

	(void)WT_ATOMIC_SUB(btree->lru_count, 1);

	WT_CLEAR_BTREE_IN_SESSION(session);
	session->btree = saved_btree;

	return (ret);
}

/*
 * __evict_dirty_validate --
 *	Walk the cache counting dirty entries so we can validate dirty counts.
 *	This belongs in eviction, because it's the only time we can safely
 *	traverse the btree queue without locking.
 */
static void
__evict_dirty_validate(WT_CONNECTION_IMPL *conn)
{
#ifdef HAVE_DIAGNOSTIC
	WT_BTREE *btree;
	WT_CACHE *cache;
	WT_DECL_RET;
	WT_PAGE *page;
	WT_SESSION_IMPL *session;
	uint64_t bytes, bytes_baseline;

	cache = conn->cache;
	session = conn->default_session;
	page = NULL;
	btree = NULL;
	bytes = 0;

	if (!WT_VERBOSE_ISSET(session, evictserver))
		return;

	bytes_baseline = __wt_cache_bytes_dirty(cache);

	TAILQ_FOREACH(btree, &conn->btqh, q) {
		/* Reference the correct WT_BTREE handle. */
		WT_SET_BTREE_IN_SESSION(session, btree);
		while ((ret = __wt_tree_walk(
		    session, &page, WT_TREE_CACHE)) == 0 &&
		    page != NULL) {
			if (__wt_page_is_modified(page))
				bytes += page->memory_footprint;
		}
		WT_CLEAR_BTREE_IN_SESSION(session);
	}
<<<<<<< HEAD
	if ((ret == 0 || ret == WT_NOTFOUND) && bytes != 0) {
		if (bytes < WT_MIN(bytes_baseline,
		    __wt_cache_bytes_dirty(cache)) ||
		    bytes > WT_MAX(bytes_baseline,
		    __wt_cache_bytes_dirty(cache)))
			WT_VERBOSE_VOID(session, evictserver,
			    "Cache dirty count mismatch. Expected a value "
			    "between: %" PRIu64 " and %" PRIu64
			    " got: %" PRIu64,
			    bytes_baseline, __wt_cache_bytes_dirty(cache),
			    bytes);
	}
=======

	if (WT_VERBOSE_ISSET(session, evictserver) &&
	    (ret == 0 || ret == WT_NOTFOUND) &&
	    bytes != 0 &&
	    (bytes < WT_MIN(bytes_baseline, cache->bytes_dirty) ||
	    bytes > WT_MAX(bytes_baseline, cache->bytes_dirty)))
		(void)__wt_verbose(session,
		    "Cache dirty count mismatch. Expected a value between: %"
		    PRIu64 " and %" PRIu64 " got: %" PRIu64,
		    bytes_baseline, cache->bytes_dirty, bytes);
>>>>>>> 689096f0
#else
	WT_UNUSED(conn);
#endif
}<|MERGE_RESOLUTION|>--- conflicted
+++ resolved
@@ -1192,31 +1192,16 @@
 		}
 		WT_CLEAR_BTREE_IN_SESSION(session);
 	}
-<<<<<<< HEAD
-	if ((ret == 0 || ret == WT_NOTFOUND) && bytes != 0) {
-		if (bytes < WT_MIN(bytes_baseline,
-		    __wt_cache_bytes_dirty(cache)) ||
-		    bytes > WT_MAX(bytes_baseline,
-		    __wt_cache_bytes_dirty(cache)))
-			WT_VERBOSE_VOID(session, evictserver,
-			    "Cache dirty count mismatch. Expected a value "
-			    "between: %" PRIu64 " and %" PRIu64
-			    " got: %" PRIu64,
-			    bytes_baseline, __wt_cache_bytes_dirty(cache),
-			    bytes);
-	}
-=======
 
 	if (WT_VERBOSE_ISSET(session, evictserver) &&
 	    (ret == 0 || ret == WT_NOTFOUND) &&
 	    bytes != 0 &&
-	    (bytes < WT_MIN(bytes_baseline, cache->bytes_dirty) ||
-	    bytes > WT_MAX(bytes_baseline, cache->bytes_dirty)))
+	    (bytes < WT_MIN(bytes_baseline, __wt_cache_bytes_dirty(cache)) ||
+	    bytes > WT_MAX(bytes_baseline, __wt_cache_bytes_dirty(cache))))
 		(void)__wt_verbose(session,
 		    "Cache dirty count mismatch. Expected a value between: %"
 		    PRIu64 " and %" PRIu64 " got: %" PRIu64,
-		    bytes_baseline, cache->bytes_dirty, bytes);
->>>>>>> 689096f0
+		    bytes_baseline, __wt_cache_bytes_dirty(cache), bytes);
 #else
 	WT_UNUSED(conn);
 #endif
