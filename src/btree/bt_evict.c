/*-
 * Copyright (c) 2008-2014 WiredTiger, Inc.
 *	All rights reserved.
 *
 * See the file LICENSE for redistribution information.
 */

#include "wt_internal.h"

static int __evict_clear_walks(WT_SESSION_IMPL *);
static void __evict_init_candidate(
    WT_SESSION_IMPL *, WT_EVICT_ENTRY *, WT_PAGE *);
static int  __evict_lru(WT_SESSION_IMPL *, uint32_t);
static int  __evict_lru_cmp(const void *, const void *);
static int  __evict_walk(WT_SESSION_IMPL *, uint32_t *, uint32_t);
static int  __evict_walk_file(WT_SESSION_IMPL *, u_int *, uint32_t);
static int  __evict_worker(WT_SESSION_IMPL *);

/*
 * __evict_read_gen --
 *	Get the adjusted read generation for an eviction entry.
 */
static inline uint64_t
__evict_read_gen(const WT_EVICT_ENTRY *entry)
{
	WT_PAGE *page;
	uint64_t read_gen;

	page = entry->page;

	/* Never prioritize empty slots. */
	if (page == NULL)
		return (UINT64_MAX);

	read_gen = page->read_gen + entry->btree->evict_priority;

	/*
	 * Skew the read generation for internal pages, we prefer to evict leaf
	 * pages.
	 */
	if (page->type == WT_PAGE_ROW_INT || page->type == WT_PAGE_COL_INT)
		read_gen += WT_EVICT_INT_SKEW;

	return (read_gen);
}

/*
 * __evict_lru_cmp --
 *	Qsort function: sort the eviction array.
 */
static int
__evict_lru_cmp(const void *a, const void *b)
{
	uint64_t a_lru, b_lru;

	a_lru = __evict_read_gen(a);
	b_lru = __evict_read_gen(b);

	return ((a_lru < b_lru) ? -1 : (a_lru == b_lru) ? 0 : 1);
}

/*
 * __evict_list_clear --
 *	Clear an entry in the LRU eviction list.
 */
static inline void
__evict_list_clear(WT_SESSION_IMPL *session, WT_EVICT_ENTRY *e)
{
	if (e->page != NULL) {
		WT_ASSERT(session, F_ISSET_ATOMIC(e->page, WT_PAGE_EVICT_LRU));
		F_CLR_ATOMIC(e->page, WT_PAGE_EVICT_LRU);
	}
	e->page = NULL;
	e->btree = WT_DEBUG_POINT;
}

/*
 * __wt_evict_list_clear_page --
 *	Make sure a page is not in the LRU eviction list.  This called from the
 *	page eviction code to make sure there is no attempt to evict a child
 *	page multiple times.
 */
void
__wt_evict_list_clear_page(WT_SESSION_IMPL *session, WT_PAGE *page)
{
	WT_CACHE *cache;
	WT_EVICT_ENTRY *evict;
	uint32_t i, elem;

#ifdef HAVE_DIAGNOSTIC
	if (!WT_PAGE_IS_ROOT(page)) {
		WT_REF *ref = __wt_page_ref(session, page);
		WT_ASSERT(session,
		    ref->page != page || ref->state == WT_REF_LOCKED);
	}
#endif

	/* Fast path: if the page isn't on the queue, don't bother searching. */
	if (!F_ISSET_ATOMIC(page, WT_PAGE_EVICT_LRU))
		return;

	cache = S2C(session)->cache;
	__wt_spin_lock(session, &cache->evict_lock);

	elem = cache->evict_max;
	for (i = 0, evict = cache->evict; i < elem; i++, evict++)
		if (evict->page == page) {
			__evict_list_clear(session, evict);
			break;
		}

	WT_ASSERT(session, !F_ISSET_ATOMIC(page, WT_PAGE_EVICT_LRU));

	__wt_spin_unlock(session, &cache->evict_lock);
}

/*
 * __wt_evict_server_wake --
 *	Wake the eviction server thread.
 */
int
__wt_evict_server_wake(WT_SESSION_IMPL *session)
{
	WT_CACHE *cache;
	WT_CONNECTION_IMPL *conn;

	conn = S2C(session);
	cache = conn->cache;

	if (WT_VERBOSE_ISSET(session, evictserver)) {
		uint64_t bytes_inuse, bytes_max;

		bytes_inuse = __wt_cache_bytes_inuse(cache);
		bytes_max = conn->cache_size;
		WT_RET(__wt_verbose(session,
		    "waking, bytes inuse %s max (%" PRIu64
		    "MB %s %" PRIu64 "MB)",
		    bytes_inuse <= bytes_max ? "<=" : ">",
		    bytes_inuse / WT_MEGABYTE,
		    bytes_inuse <= bytes_max ? "<=" : ">",
		    bytes_max / WT_MEGABYTE));
	}

	return (__wt_cond_signal(session, cache->evict_cond));
}

/*
 * __wt_cache_evict_server --
 *	Thread to evict pages from the cache.
 */
void *
__wt_cache_evict_server(void *arg)
{
	WT_CACHE *cache;
	WT_CONNECTION_IMPL *conn;
	WT_DECL_RET;
	WT_SESSION_IMPL *session;

	session = arg;
	conn = S2C(session);
	cache = conn->cache;

	while (F_ISSET(conn, WT_CONN_EVICTION_RUN)) {
		/* Evict pages from the cache as needed. */
		WT_ERR(__evict_worker(session));

		if (!F_ISSET(conn, WT_CONN_EVICTION_RUN))
			break;

		F_CLR(cache, WT_EVICT_ACTIVE);
		WT_VERBOSE_ERR(session, evictserver, "sleeping");
		/* Don't rely on signals: check periodically. */
		WT_ERR_TIMEDOUT_OK(
		    __wt_cond_wait(session, cache->evict_cond, 100000));
		WT_VERBOSE_ERR(session, evictserver, "waking");
	}

	WT_VERBOSE_ERR(session, evictserver, "exiting");

	if (ret == 0) {
		if (cache->pages_inmem != cache->pages_evict)
			__wt_errx(session,
			    "cache server: exiting with %" PRIu64 " pages in "
			    "memory and %" PRIu64 " pages evicted",
			    cache->pages_inmem, cache->pages_evict);
		if (cache->bytes_inmem != cache->bytes_evict)
			__wt_errx(session,
			    "cache server: exiting with %" PRIu64 " bytes in "
			    "memory and %" PRIu64 " bytes evicted",
			    cache->bytes_inmem, cache->bytes_evict);
		if (cache->bytes_dirty != 0 || cache->pages_dirty != 0)
			__wt_errx(session,
			    "cache server: exiting with %" PRIu64
			    " bytes dirty and %" PRIu64 " pages dirty",
			    cache->bytes_dirty, cache->pages_dirty);
	} else
err:		WT_PANIC_ERR(session, ret, "eviction server error");

	/* Close the eviction session. */
	(void)session->iface.close(&session->iface, NULL);

	return (NULL);
}

/*
 * __evict_worker --
 *	Evict pages from memory.
 */
static int
__evict_worker(WT_SESSION_IMPL *session)
{
	WT_CACHE *cache;
	WT_CONNECTION_IMPL *conn;
	int loop;
	uint64_t bytes_inuse, bytes_max, dirty_inuse;
	uint32_t flags;

	conn = S2C(session);
	cache = conn->cache;

	/* Evict pages from the cache. */
	for (loop = 0;; loop++) {
		/*
		 * If there is a request to clear eviction walks, do that now,
		 * before checking if the cache is full.
		 */
		if (F_ISSET(cache, WT_EVICT_CLEAR_WALKS)) {
			F_CLR(cache, WT_EVICT_CLEAR_WALKS);
			WT_RET(__evict_clear_walks(session));
			WT_RET(__wt_cond_signal(
			    session, cache->evict_waiter_cond));
		}

		/*
		 * Keep evicting until we hit the target cache usage and the
		 * target dirty percentage.
		 */
		bytes_inuse = __wt_cache_bytes_inuse(cache);
		dirty_inuse = cache->bytes_dirty;
		bytes_max = conn->cache_size;

		/* Check to see if the eviction server should run. */
		if (bytes_inuse > (cache->eviction_target * bytes_max) / 100)
			flags = (F_ISSET(cache, WT_EVICT_STUCK) || loop > 10) ?
			    WT_EVICT_PASS_AGGRESSIVE : WT_EVICT_PASS_ALL;
		else if (dirty_inuse >
		    (cache->eviction_dirty_target * bytes_max) / 100)
			/* Ignore clean pages unless the cache is too large */
			flags = WT_EVICT_PASS_DIRTY;
		else
			break;

		F_SET(cache, WT_EVICT_ACTIVE);
		WT_VERBOSE_RET(session, evictserver,
		    "Eviction pass with: Max: %" PRIu64
		    " In use: %" PRIu64 " Dirty: %" PRIu64,
		    bytes_max, bytes_inuse, dirty_inuse);

		/*
		 * When the cache is full, track whether pages are being
		 * evicted.  This will be cleared by the next thread to
		 * successfully evict a page.
		 */
		if (bytes_inuse > bytes_max)
			F_SET(cache, WT_EVICT_NO_PROGRESS);
		else
			F_CLR(cache, WT_EVICT_NO_PROGRESS);

		WT_RET(__evict_lru(session, flags));

		/*
		 * If we're making progress, keep going; if we're not making
		 * any progress at all, mark the cache "stuck" and go back to
		 * sleep, it's not something we can fix.
		 */
		if (F_ISSET(cache, WT_EVICT_NO_PROGRESS)) {
			if (F_ISSET(cache, WT_EVICT_STUCK))
				break;
			if (loop == 100) {
				F_SET(cache, WT_EVICT_STUCK);
				WT_STAT_FAST_CONN_INCR(
				    session, cache_eviction_slow);
				WT_VERBOSE_RET(session, evictserver,
				    "unable to reach eviction goal");
				break;
			}
		} else
			loop = 0;
	}
	return (0);
}

/*
 * __evict_clear_walks --
 *	Clear the eviction walk points for all files.
 */
static int
__evict_clear_walks(WT_SESSION_IMPL *session)
{
	WT_BTREE *btree;
	WT_CACHE *cache;
	WT_CONNECTION_IMPL *conn;
	WT_DATA_HANDLE *dhandle;
	WT_DECL_RET;
	WT_PAGE *page;

	conn = S2C(session);
	cache = conn->cache;
	cache->evict_file_next = NULL;

	/*
	 * Lock the dhandle list so sweeping cannot change the pointers out
	 * from under us.
	 *
	 * NOTE: we don't hold the schema lock, so we have to take care
	 * that the handles we see are open and valid.
	 */
	__wt_spin_lock(session, &conn->dhandle_lock);

	SLIST_FOREACH(dhandle, &conn->dhlh, l) {
		/* Ignore non-file handles, or handles that aren't open. */
		if (!WT_PREFIX_MATCH(dhandle->name, "file:") ||
		    !F_ISSET(dhandle, WT_DHANDLE_OPEN))
			continue;

		btree = dhandle->handle;
		session->dhandle = dhandle;
		if ((page = btree->evict_page) != NULL) {
			/*
			 * Clear evict_page first, in case releasing it forces
			 * eviction (we check that we never try to evict the
			 * current eviction walk point.
			 */
			btree->evict_page = NULL;
			WT_TRET(__wt_page_release(session, page));
		}
		session->dhandle = NULL;
	}

	__wt_spin_unlock(session, &conn->dhandle_lock);

	return (ret);
}

/*
 * __evict_tree_walk_clear --
 *	Clear the tree's current eviction point, acquiring the eviction lock.
 */
static int
__evict_tree_walk_clear(WT_SESSION_IMPL *session)
{
	WT_BTREE *btree;
	WT_CACHE *cache;
	WT_DECL_RET;

	btree = S2BT(session);
	cache = S2C(session)->cache;

	while (btree->evict_page != NULL) {
		F_SET(cache, WT_EVICT_CLEAR_WALKS);
		WT_RET(__wt_cond_wait(
		    session, cache->evict_waiter_cond, 100000));
	}

	return (ret);
}

/*
 * __wt_evict_page --
 *	Evict a given page.
 */
int
__wt_evict_page(WT_SESSION_IMPL *session, WT_PAGE **pagep)
{
	WT_DECL_RET;
	WT_TXN *txn;
	WT_TXN_ISOLATION saved_iso;

	/*
	 * We have to take care when evicting pages not to write a change that:
	 *  (a) is not yet committed; or
	 *  (b) is committed more recently than an in-progress checkpoint.
	 *
	 * We handle both of these cases by setting up the transaction context
	 * before evicting, using a special "eviction" isolation level, where
	 * only globally visible updates can be evicted.
	 */
	__wt_txn_update_oldest(session);
	txn = &session->txn;
	saved_iso = txn->isolation;
	txn->isolation = TXN_ISO_EVICTION;

	/*
	 * Sanity check: if a transaction is running, its updates should not
	 * be visible to eviction.
	 */
	WT_ASSERT(session, !F_ISSET(txn, TXN_RUNNING) ||
	    !__wt_txn_visible(session, txn->id));

	ret = __wt_rec_evict(session, pagep, 0);
	txn->isolation = saved_iso;
	return (ret);
}

/*
 * __wt_evict_file_exclusive_on --
 *	Get exclusive eviction access to a file and discard any of the file's
 *	blocks queued for eviction.
 */
int
__wt_evict_file_exclusive_on(WT_SESSION_IMPL *session)
{
	WT_BTREE *btree;
	WT_CACHE *cache;
	WT_EVICT_ENTRY *evict;
	u_int i, elem;

	btree = S2BT(session);
	cache = S2C(session)->cache;

	/*
	 * Hold the walk lock to set the "no eviction" flag: no new pages from
	 * the file will be queued for eviction after this point.
	 */
	__wt_spin_lock(session, &cache->evict_walk_lock);
	F_SET(btree, WT_BTREE_NO_EVICTION);
	__wt_spin_unlock(session, &cache->evict_walk_lock);

	/* Clear any existing LRU eviction walk for the file. */
	WT_RET(__evict_tree_walk_clear(session));

	/* Hold the evict lock to remove any queued pages from this file. */
	__wt_spin_lock(session, &cache->evict_lock);

	/*
	 * The eviction candidate list might reference pages from the file,
	 * clear it.
	 */
	elem = cache->evict_max;
	for (i = 0, evict = cache->evict; i < elem; i++, evict++)
		if (evict->btree == btree)
			__evict_list_clear(session, evict);
	__wt_spin_unlock(session, &cache->evict_lock);

	/*
	 * We have disabled further eviction: wait for concurrent LRU eviction
	 * activity to drain.
	 */
	while (btree->lru_count > 0)
		__wt_yield();

	return (0);
}

/*
 * __wt_evict_file_exclusive_off --
 *	Release exclusive eviction access to a file.
 */
void
__wt_evict_file_exclusive_off(WT_SESSION_IMPL *session)
{
	WT_BTREE *btree;

	btree = S2BT(session);

	WT_ASSERT(session, btree->evict_page == NULL);

	F_CLR(btree, WT_BTREE_NO_EVICTION);
}

/*
 * __wt_evict_file --
 *	Discard pages for a specific file.
 */
int
__wt_evict_file(WT_SESSION_IMPL *session, int syncop)
{
	WT_BTREE *btree;
	WT_DECL_RET;
	WT_PAGE *next_page, *page;

	btree = S2BT(session);

	/*
	 * We need exclusive access to the file -- disable ordinary eviction
	 * and drain any blocks already queued.
	 */
	WT_RET(__wt_evict_file_exclusive_on(session));

	/* Make sure the oldest transaction ID is up-to-date. */
	__wt_txn_update_oldest(session);

	/* Walk the tree, discarding pages. */
	next_page = NULL;
	WT_RET(__wt_tree_walk(
	    session, &next_page, WT_READ_CACHE | WT_READ_NO_GEN));
	while ((page = next_page) != NULL) {
		/*
		 * Eviction can fail when a page in the evicted page's subtree
		 * switches state.  For example, if we don't evict a page marked
		 * empty, because we expect it to be merged into its parent, it
		 * might no longer be empty after it's reconciled, in which case
		 * eviction of its parent would fail.  We can either walk the
		 * tree multiple times (until it's finally empty), or reconcile
		 * each page to get it to its final state before considering if
		 * it's an eviction target or will be merged into its parent.
		 *
		 * Don't limit this test to any particular page type, that tends
		 * to introduce bugs when the reconciliation of other page types
		 * changes, and there's no advantage to doing so.
		 */
		if (syncop == WT_SYNC_DISCARD && __wt_page_is_modified(page))
			WT_ERR(__wt_rec_write(
			    session, page, NULL, WT_SKIP_UPDATE_ERR));

		/*
		 * We can't evict the page just returned to us (it marks our
		 * place in the tree), so move the walk to one page ahead of
		 * the page being evicted.  Note, we reconcile the returned
		 * page first: if reconciliation of that page were to change
		 * the shape of the tree, and we did the next walk call before
		 * the reconciliation, the next walk call could miss a page in
		 * the tree.
		 */
		WT_ERR(__wt_tree_walk(
		    session, &next_page, WT_READ_CACHE | WT_READ_NO_GEN));

		/*
		 * Before discarding the root page, clear the reference from
		 * the btree handle.  This is necessary so future evictions
		 * don't see the handle's root page reference pointing to freed
		 * memory.
		 */
		if (WT_PAGE_IS_ROOT(page))
			btree->root_page = NULL;

		switch (syncop) {
		case WT_SYNC_DISCARD:
			/*
			 * Evict the page.
			 * Do not attempt to evict pages expected to be merged
			 * into their parents, with the exception that the root
			 * page can't be merged, it must be written.
			 */
			if (WT_PAGE_IS_ROOT(page) || page->modify == NULL ||
			    !F_ISSET(page->modify, WT_PM_REC_EMPTY))
				WT_ERR(__wt_rec_evict(session, &page, 1));
			break;
		case WT_SYNC_DISCARD_NOWRITE:
			/*
			 * Discard the page, whether clean or dirty.
			 *
			 * Clean the page, both to keep statistics correct, and
			 * to let the page-discard function assert no dirty page
			 * is ever discarded.
			 */
			if (__wt_page_is_modified(page)) {
				page->modify->write_gen = 0;
				__wt_cache_dirty_decr(session, page);
			}
			__wt_page_out(session, &page);
			break;
		WT_ILLEGAL_VALUE_ERR(session);
		}
	}

	if (0) {
err:		/* On error, clear any left-over tree walk. */
		if (next_page != NULL)
			WT_TRET(__wt_page_release(session, next_page));
	}

	__wt_evict_file_exclusive_off(session);

	return (ret);
}

/*
 * __wt_sync_file --
 *	Flush pages for a specific file.
 */
int
__wt_sync_file(WT_SESSION_IMPL *session, int syncop)
{
	WT_BTREE *btree;
	WT_CACHE *cache;
	WT_DECL_RET;
	WT_PAGE *page;
	WT_TXN *txn;
	uint32_t flags;

	btree = S2BT(session);
	cache = S2C(session)->cache;
	page = NULL;
	txn = &session->txn;

	switch (syncop) {
	case WT_SYNC_CHECKPOINT:
	case WT_SYNC_WRITE_LEAVES:
		/*
		 * The first pass walks all cache leaf pages, waiting for
		 * concurrent activity in a page to be resolved, acquiring
		 * hazard pointers to prevent eviction.
		 */
		flags = WT_READ_CACHE | WT_READ_SKIP_INTL;
		if (syncop == WT_SYNC_WRITE_LEAVES)
			flags |= WT_READ_NO_WAIT;
		WT_ERR(__wt_tree_walk(session, &page, flags));
		while (page != NULL) {
			/* Write dirty pages if nobody beat us to it. */
			if (__wt_page_is_modified(page)) {
				if (txn->isolation == TXN_ISO_READ_COMMITTED)
					__wt_txn_refresh(
					    session, WT_TXN_NONE, 1);
				ret = __wt_rec_write(session, page, NULL, 0);
				if (txn->isolation == TXN_ISO_READ_COMMITTED)
					__wt_txn_release_snapshot(session);
				WT_ERR(ret);
			}

			WT_ERR(__wt_tree_walk(session, &page, flags));
		}

		if (syncop == WT_SYNC_WRITE_LEAVES)
			break;

		/*
		 * Pages cannot disappear from underneath internal pages when
		 * internal pages are being reconciled by checkpoint; also,
		 * pages in a checkpoint cannot be freed until the block lists
		 * for the checkpoint are stable.  Eviction is disabled in the
		 * subtree of any internal page being reconciled, including,
		 * eventually, the whole tree when the root page is written.
		 *
		 * Set the checkpointing flag, it is checked in __rec_review
		 * before any page is evicted.
		 *
		 * If any thread is already in the progress of evicting a page,
		 * it will have set the ref state to WT_REF_LOCKED, and the
		 * checkpoint will notice and wait for eviction to complete
		 * before proceeding.
		 */
		__wt_spin_lock(session, &cache->evict_lock);
		btree->checkpointing = 1;
		__wt_spin_unlock(session, &cache->evict_lock);

		/*
		 * The second pass walks all cache internal pages, waiting for
		 * concurrent activity to be resolved.
		 */
		flags = WT_READ_CACHE | WT_READ_NO_GEN | WT_READ_SKIP_LEAF;
		WT_ERR(__wt_tree_walk(session, &page, flags));
		while (page != NULL) {
			/* Write dirty pages. */
			if (__wt_page_is_modified(page))
				WT_ERR(__wt_rec_write(session, page, NULL, 0));
			WT_ERR(__wt_tree_walk(session, &page, flags));
		}
		break;
	WT_ILLEGAL_VALUE_ERR(session);
	}

err:	/* On error, clear any left-over tree walk. */
	if (page != NULL)
		WT_TRET(__wt_page_release(session, page));

	if (btree->checkpointing) {
		/*
		 * Clear the checkpoint flag and push the change; not required,
		 * but publishing the change means stalled eviction gets moving
		 * as soon as possible.
		 */
		btree->checkpointing = 0;
		WT_FULL_BARRIER();

		/*
		 * Wake the eviction server, in case application threads have
		 * stalled while the eviction server decided it couldn't make
		 * progress.  Without this, application threads will be stalled
		 * until the eviction server next wakes.
		 */
		WT_TRET(__wt_evict_server_wake(session));
	}

	return (ret);
}

/*
 * __evict_lru --
 *	Evict pages from the cache based on their read generation.
 */
static int
__evict_lru(WT_SESSION_IMPL *session, uint32_t flags)
{
	WT_CACHE *cache;
	WT_DECL_RET;
	WT_EVICT_ENTRY *evict;
	uint64_t cutoff;
	uint32_t candidates, entries, i;

	cache = S2C(session)->cache;

	/* Get some more pages to consider for eviction. */
	WT_RET(__evict_walk(session, &entries, flags));

	/* Sort the list into LRU order and restart. */
	__wt_spin_lock(session, &cache->evict_lock);

	qsort(cache->evict,
	    entries, sizeof(WT_EVICT_ENTRY), __evict_lru_cmp);

	while (entries > 0 && cache->evict[entries - 1].page == NULL)
		--entries;

	cache->evict_entries = entries;

	if (entries == 0) {
		/*
		 * If there are no entries, there cannot be any candidates.
		 * Make sure application threads don't read past the end of the
		 * candidate list, or they may race with the next walk.
		 */
		cache->evict_candidates = 0;
		cache->evict_current = NULL;
		__wt_spin_unlock(session, &cache->evict_lock);
		return (0);
	}

	WT_ASSERT(session, cache->evict[0].page != NULL);

	/* Find the bottom 25% of read generations. */
	cutoff = (3 * __evict_read_gen(&cache->evict[0]) +
	    __evict_read_gen(&cache->evict[entries - 1])) / 4;

	/*
	 * Don't take less than 10% or more than 50% of entries, regardless.
	 * That said, if there is only one entry, which is normal when
	 * populating an empty file, don't exclude it.
	 */
	for (candidates = 1 + entries / 10;
	    candidates < entries / 2;
	    candidates++)
		if (__evict_read_gen(&cache->evict[candidates]) > cutoff)
			break;
	cache->evict_candidates = candidates;

	/* If we have more than the minimum number of entries, clear them. */
	if (cache->evict_entries > WT_EVICT_WALK_BASE) {
		for (i = WT_EVICT_WALK_BASE, evict = cache->evict + i;
		    i < cache->evict_entries;
		    i++, evict++)
			__evict_list_clear(session, evict);
		cache->evict_entries = WT_EVICT_WALK_BASE;
	}

	cache->evict_current = cache->evict;
	__wt_spin_unlock(session, &cache->evict_lock);

	/*
	 * Signal any application threads waiting for the eviction queue to
	 * have candidates.
	 */
	WT_RET(__wt_cond_signal(session, cache->evict_waiter_cond));

	/*
	 * Reconcile and discard some pages: EBUSY is returned if a page fails
	 * eviction because it's unavailable, continue in that case.
	 */
	while ((ret = __wt_evict_lru_page(session, 0)) == 0 || ret == EBUSY)
		;
	return (ret == WT_NOTFOUND ? 0 : ret);
}

/*
 * __evict_walk --
 *	Fill in the array by walking the next set of pages.
 */
static int
__evict_walk(WT_SESSION_IMPL *session, u_int *entriesp, uint32_t flags)
{
	WT_BTREE *btree;
	WT_CACHE *cache;
	WT_CONNECTION_IMPL *conn;
	WT_DATA_HANDLE *dhandle;
	WT_DECL_RET;
	u_int max_entries, old_slot, retries, slot;

	conn = S2C(session);
	cache = S2C(session)->cache;
	retries = 0;

	/* Increment the shared read generation. */
	__wt_cache_read_gen_incr(session);

	/*
	 * Update the oldest ID: we use it to decide whether pages are
	 * candidates for eviction.  Without this, if all threads are blocked
	 * after a long-running transaction (such as a checkpoint) completes,
	 * we may never start evicting again.
	 */
	__wt_txn_update_oldest(session);

	/*
	 * Set the starting slot in the queue and the maximum pages added
	 * per walk.
	 */
	slot = cache->evict_entries;
	max_entries = slot + WT_EVICT_WALK_INCR;

	/*
	 * Lock the dhandle list so sweeping cannot change the pointers out
	 * from under us.
	 *
	 * NOTE: we don't hold the schema lock, so we have to take care
	 * that the handles we see are open and valid.
	 */
	__wt_spin_lock(session, &conn->dhandle_lock);

retry:	SLIST_FOREACH(dhandle, &conn->dhlh, l) {
		/* Ignore non-file handles, or handles that aren't open. */
		if (!WT_PREFIX_MATCH(dhandle->name, "file:") ||
		    !F_ISSET(dhandle, WT_DHANDLE_OPEN))
			continue;

		/*
		 * Each time we reenter this function, start at the next handle
		 * on the list.
		 */
		if (cache->evict_file_next != NULL &&
		    cache->evict_file_next != dhandle)
			continue;
		cache->evict_file_next = NULL;

		/*
		 * Skip files without a root page, marked as cache-resident and
		 * files potentially involved in a bulk-load.  The problem is
		 * eviction doesn't want to be walking the file as it converts
		 * to a bulk-loaded object, and empty trees aren't worth trying
		 * to evict, anyway.
		 */
		btree = dhandle->handle;
		if (btree->root_page == NULL ||
		    F_ISSET(btree, WT_BTREE_NO_EVICTION) ||
		    btree->bulk_load_ok)
			continue;

		/*
		 * Also skip files that are configured to stick in cache until
		 * we get aggressive.
		 */
		if (btree->evict_priority != 0 &&
		    !LF_ISSET(WT_EVICT_PASS_AGGRESSIVE))
			continue;

		/*
		 * If we are filling the queue, skip files that haven't been
		 * useful in the past.
		 */
		if (btree->evict_walk_period != 0 &&
		    cache->evict_entries >= WT_EVICT_WALK_INCR &&
		    btree->evict_walk_skips++ < btree->evict_walk_period)
			continue;
		btree->evict_walk_skips = 0;
		old_slot = slot;

		__wt_spin_lock(session, &cache->evict_walk_lock);

		/*
		 * Re-check the "no eviction" flag -- it is used to enforce
		 * exclusive access when a handle is being closed.
		 */
		if (!F_ISSET(btree, WT_BTREE_NO_EVICTION))
			WT_WITH_BTREE(session, btree,
			    ret = __evict_walk_file(session, &slot, flags));

		__wt_spin_unlock(session, &cache->evict_walk_lock);

		/*
		 * If we didn't find enough candidates in the file, skip it
		 * next time.
		 */
		if (slot >= old_slot + WT_EVICT_WALK_PER_FILE ||
		    slot >= max_entries)
			btree->evict_walk_period = 0;
		else
			btree->evict_walk_period = WT_MIN(
			    WT_MAX(1, 2 * btree->evict_walk_period), 1000);

		if (ret != 0 || slot >= max_entries)
			break;
	}

	/* Walk the list of files a few times if we don't find enough pages. */
	if (ret == 0 && slot < max_entries && ++retries < 10)
		goto retry;

	/* Remember the file we should visit first, next loop. */
	if (dhandle != NULL)
		dhandle = SLIST_NEXT(dhandle, l);
	cache->evict_file_next = dhandle;

	__wt_spin_unlock(session, &conn->dhandle_lock);

	*entriesp = slot;
	return (ret);
}

/*
 * __evict_init_candidate --
 *	Initialize a WT_EVICT_ENTRY structure with a given page.
 */
static void
__evict_init_candidate(
    WT_SESSION_IMPL *session, WT_EVICT_ENTRY *evict, WT_PAGE *page)
{
	WT_CACHE *cache;
	u_int slot;

	cache = S2C(session)->cache;

	/* Keep track of the maximum slot we are using. */
	slot = (u_int)(evict - cache->evict);
	if (slot >= cache->evict_max)
		cache->evict_max = slot + 1;

	if (evict->page != NULL)
		__evict_list_clear(session, evict);
	evict->page = page;
	evict->btree = S2BT(session);

	/* Mark the page on the list */
	F_SET_ATOMIC(page, WT_PAGE_EVICT_LRU);
}

/*
 * __evict_walk_file --
 *	Get a few page eviction candidates from a single underlying file.
 */
static int
__evict_walk_file(WT_SESSION_IMPL *session, u_int *slotp, uint32_t flags)
{
	WT_BTREE *btree;
	WT_CACHE *cache;
	WT_DECL_RET;
	WT_EVICT_ENTRY *end, *evict, *start;
	WT_PAGE *page;
	uint64_t pages_walked;
	uint32_t walk_flags;
	int internal_pages, modified, restarts;

	btree = S2BT(session);
	cache = S2C(session)->cache;
	start = cache->evict + *slotp;
	end = WT_MIN(start + WT_EVICT_WALK_PER_FILE,
	    cache->evict + cache->evict_slots);

<<<<<<< HEAD
	walk_flags = WT_READ_CACHE | WT_READ_NO_GEN;
=======
	walk_flags = WT_READ_CACHE | WT_READ_NO_GEN | WT_READ_NO_WAIT;
	if (LF_ISSET(WT_EVICT_PASS_INTERNAL))
		walk_flags |= WT_READ_SKIP_LEAF;
>>>>>>> efa37e37

	/*
	 * Get some more eviction candidate pages.
	 */
	for (evict = start, pages_walked = 0, internal_pages = restarts = 0;
	    evict < end && (ret == 0 || ret == WT_NOTFOUND);
	    ret = __wt_tree_walk(session, &btree->evict_page, walk_flags),
	    ++pages_walked) {
		if ((page = btree->evict_page) == NULL) {
			ret = 0;
			/*
			 * Take care with terminating this loop.
			 *
			 * Don't make an extra call to __wt_tree_walk: that
			 * will leave a page pinned, which may prevent any work
			 * from being done.
			 */
			if (++restarts == 2)
				break;
			continue;
		}

		/* Ignore root pages entirely. */
		if (WT_PAGE_IS_ROOT(page))
			continue;

		/*
		 * Use the EVICT_LRU flag to avoid putting pages onto the list
		 * multiple times.
		 */
		if (F_ISSET_ATOMIC(page, WT_PAGE_EVICT_LRU))
			continue;

		/* Limit internal pages to 50% unless we get aggressive. */
		if ((page->type == WT_PAGE_COL_INT ||
		    page->type == WT_PAGE_ROW_INT) &&
		    ++internal_pages > WT_EVICT_WALK_PER_FILE / 2 &&
		    !LF_ISSET(WT_EVICT_PASS_AGGRESSIVE))
			break;

		/*
		 * If this page has never been considered for eviction,
		 * set its read generation to a little bit in the
		 * future and move on, give readers a chance to start
		 * updating the read generation.
		 */
		if (page->read_gen == WT_READGEN_NOTSET) {
			page->read_gen = __wt_cache_read_gen_set(session);
			continue;
		}

		/*
		 * If the file is being checkpointed, there's a period
		 * of time where we can't discard any page with a
		 * modification structure because it might race with
		 * the checkpointing thread.
		 *
		 * During this phase, there is little point trying to
		 * evict dirty pages: we might be lucky and find an
		 * internal page that has not yet been checkpointed,
		 * but much more likely is that we will waste effort
		 * considering dirty leaf pages that cannot be evicted
		 * because they have modifications more recent than the
		 * checkpoint.
		 */
		modified = __wt_page_is_modified(page);
		if (modified && btree->checkpointing)
			continue;

		/* Optionally ignore clean pages. */
		if (!modified && LF_ISSET(WT_EVICT_PASS_DIRTY))
			continue;

		/*
		 * If the page is clean but has modifications that appear too
		 * new to evict, skip it.
		 */
		if (!modified && page->modify != NULL &&
		    !LF_ISSET(WT_EVICT_PASS_AGGRESSIVE) &&
		    !__wt_txn_visible_all(session, page->modify->rec_max_txn))
			continue;

		/*
		 * If the oldest transaction hasn't changed since the
		 * last time this page was written, it's unlikely that
		 * we can make progress.  Similarly, if the most recent
		 * update on the page is not yet globally visible,
		 * eviction will fail.  These heuristics attempt to
		 * avoid repeated attempts to evict the same page.
		 *
		 * That said, if eviction is stuck, or the file is
		 * being checkpointed, try anyway: maybe a transaction
		 * that were running last time we wrote the page has
		 * since rolled back, or we can help get the checkpoint
		 * completed sooner.
		 */
		if (modified && !LF_ISSET(WT_EVICT_PASS_AGGRESSIVE) &&
		    (page->modify->disk_snap_min ==
		    S2C(session)->txn_global.oldest_id ||
		    !__wt_txn_visible_all(session,
		    page->modify->update_txn)))
			continue;

		WT_ASSERT(session, evict->page == NULL);
		__evict_init_candidate(session, evict, page);
		++evict;

		WT_VERBOSE_RET(session, evictserver,
		    "select: %p, size %" PRIu64, page, page->memory_footprint);
	}

	*slotp += (u_int)(evict - start);
	WT_STAT_FAST_CONN_INCRV(session, cache_eviction_walk, pages_walked);
	return (ret);
}

/*
 * __evict_get_page --
 *	Get a page for eviction.
 */
static int
__evict_get_page(
    WT_SESSION_IMPL *session, int is_app, WT_BTREE **btreep, WT_PAGE **pagep)
{
	WT_CACHE *cache;
	WT_EVICT_ENTRY *evict;
	WT_REF *ref;
	uint32_t candidates;
	WT_DECL_SPINLOCK_ID(id);			/* Must appear last */

	cache = S2C(session)->cache;
	*btreep = NULL;
	*pagep = NULL;

	/*
	 * A pathological case: if we're the oldest transaction in the system
	 * and the eviction server is stuck trying to find space, abort the
	 * transaction to give up all hazard pointers before trying again.
	 */
	if (is_app && F_ISSET(cache, WT_EVICT_STUCK) &&
	    __wt_txn_am_oldest(session)) {
		F_CLR(cache, WT_EVICT_STUCK);
		WT_STAT_FAST_CONN_INCR(session, txn_fail_cache);
		return (WT_DEADLOCK);
	}

	/*
	 * Avoid the LRU lock if no pages are available.  If there are pages
	 * available, spin until we get the lock.  If this function returns
	 * without getting a page to evict, application threads assume there
	 * are no more pages available and will attempt to wake the eviction
	 * server.
	 */
	for (;;) {
		if (cache->evict_current == NULL)
			return (WT_NOTFOUND);
		if (__wt_spin_trylock(session, &cache->evict_lock, &id) == 0)
			break;
		__wt_yield();
	}

	/*
	 * The eviction server only tries to evict half of the pages before
	 * looking for more.
	 */
	candidates = cache->evict_candidates;
	if (!is_app && candidates > 1)
		candidates /= 2;

	/* Get the next page queued for eviction. */
	while ((evict = cache->evict_current) != NULL &&
	    evict < cache->evict + candidates &&
	    evict->page != NULL) {
		WT_ASSERT(session, evict->btree != NULL);

		/* Move to the next item. */
		++cache->evict_current;

		/*
		 * Lock the page while holding the eviction mutex to prevent
		 * multiple attempts to evict it.  For pages that are already
		 * being evicted, this operation will fail and we will move on.
		 */
		ref = __wt_page_ref(session, evict->page);
		WT_ASSERT(session, evict->page == ref->page);

		if (!WT_ATOMIC_CAS(ref->state, WT_REF_MEM, WT_REF_LOCKED)) {
			__evict_list_clear(session, evict);
			continue;
		}

		/*
		 * Increment the LRU count in the btree handle to prevent it
		 * from being closed under us.
		 */
		(void)WT_ATOMIC_ADD(evict->btree->lru_count, 1);

		*btreep = evict->btree;
		*pagep = evict->page;

		/*
		 * Remove the entry so we never try to reconcile the same page
		 * on reconciliation error.
		 */
		__evict_list_clear(session, evict);
		break;
	}

	/* Clear the current pointer if there are no more candidates. */
	if (evict >= cache->evict + cache->evict_candidates)
		cache->evict_current = NULL;
	__wt_spin_unlock(session, &cache->evict_lock);

	return ((*pagep == NULL) ? WT_NOTFOUND : 0);
}

/*
 * __wt_evict_lru_page --
 *	Called by both eviction and application threads to evict a page.
 */
int
__wt_evict_lru_page(WT_SESSION_IMPL *session, int is_app)
{
	WT_BTREE *btree;
	WT_CACHE *cache;
	WT_DECL_RET;
	WT_PAGE *page;

	WT_RET(__evict_get_page(session, is_app, &btree, &page));
	WT_ASSERT(session,
	    __wt_page_ref(session, page)->state == WT_REF_LOCKED);

	/*
	 * In case something goes wrong, don't pick the same set of pages every
	 * time.
	 *
	 * We used to bump the page's read generation only if eviction failed,
	 * but that isn't safe: at that point, eviction has already unlocked
	 * the page and some other thread may have evicted it by the time we
	 * look at it.
	 */
	if (page->read_gen != WT_READGEN_OLDEST)
		page->read_gen = __wt_cache_read_gen_set(session);

	WT_WITH_BTREE(session, btree, ret = __wt_evict_page(session, &page));

	(void)WT_ATOMIC_SUB(btree->lru_count, 1);

	cache = S2C(session)->cache;
	if (ret == 0 && F_ISSET(cache, WT_EVICT_NO_PROGRESS | WT_EVICT_STUCK))
		F_CLR(cache, WT_EVICT_NO_PROGRESS | WT_EVICT_STUCK);

	return (ret);
}

#ifdef HAVE_DIAGNOSTIC
/*
 * __wt_cache_dump --
 *	Dump debugging information to stdout about the size of the files in the
 *	cache.
 *
 *	NOTE: this function is not called anywhere, it is intended to be called
 *	from a debugger.
 */
void
__wt_cache_dump(WT_SESSION_IMPL *session)
{
	WT_BTREE *btree;
	WT_CONNECTION_IMPL *conn;
	WT_DATA_HANDLE *dhandle;
	WT_PAGE *page;
	uint64_t file_intl_pages, file_leaf_pages;
	uint64_t file_bytes, file_dirty, total_bytes;

	conn = S2C(session);
	total_bytes = 0;

	SLIST_FOREACH(dhandle, &conn->dhlh, l) {
		if (!WT_PREFIX_MATCH(dhandle->name, "file:") ||
		    !F_ISSET(dhandle, WT_DHANDLE_OPEN))
			continue;

		btree = dhandle->handle;
		if (btree->root_page == NULL ||
		    F_ISSET(btree, WT_BTREE_NO_EVICTION) ||
		    btree->bulk_load_ok)
			continue;

		file_bytes = file_dirty = file_intl_pages = file_leaf_pages = 0;
		page = NULL;
		session->dhandle = dhandle;
		while (__wt_tree_walk(
		    session, &page, WT_READ_CACHE | WT_READ_NO_WAIT) == 0 &&
		    page != NULL) {
			if (page->type == WT_PAGE_COL_INT ||
			    page->type == WT_PAGE_ROW_INT)
				++file_intl_pages;
			else
				++file_leaf_pages;
			file_bytes += page->memory_footprint;
			if (__wt_page_is_modified(page))
				file_dirty += page->memory_footprint;
		}
		session->dhandle = NULL;

		printf("cache dump: %s [%s]:"
		    " %" PRIu64 " intl pages, %" PRIu64 " leaf pages,"
		    " %" PRIu64 "MB, %" PRIu64 "MB dirty\n",
		    dhandle->name, dhandle->checkpoint,
		    file_intl_pages, file_leaf_pages,
		    file_bytes >> 20, file_dirty >> 20);

		total_bytes += file_bytes;
	}
	printf("cache dump: total found = %" PRIu64 "MB"
	    " vs tracked inuse %" PRIu64 "MB\n",
	    total_bytes >> 20, __wt_cache_bytes_inuse(conn->cache) >> 20);
	fflush(stdout);
}
#endif<|MERGE_RESOLUTION|>--- conflicted
+++ resolved
@@ -954,13 +954,7 @@
 	end = WT_MIN(start + WT_EVICT_WALK_PER_FILE,
 	    cache->evict + cache->evict_slots);
 
-<<<<<<< HEAD
-	walk_flags = WT_READ_CACHE | WT_READ_NO_GEN;
-=======
 	walk_flags = WT_READ_CACHE | WT_READ_NO_GEN | WT_READ_NO_WAIT;
-	if (LF_ISSET(WT_EVICT_PASS_INTERNAL))
-		walk_flags |= WT_READ_SKIP_LEAF;
->>>>>>> efa37e37
 
 	/*
 	 * Get some more eviction candidate pages.
