--- conflicted
+++ resolved
@@ -146,15 +146,8 @@
 			 * on the page), check for an internal page split race.
 			 */
 			if (__wt_split_descent_race(
-<<<<<<< HEAD
-			    session, current, parent_pindex)) {
-				WT_RET(__wt_page_release(session, current, 0));
-				goto restart_root;
-			}
-=======
 			    session, current, parent_pindex))
 				goto restart;
->>>>>>> 9cf8eb2f
 
 			goto descend;
 		}
