--- conflicted
+++ resolved
@@ -909,25 +909,6 @@
 		const char *name;
 		uint32_t flag;
 	} *ft, verbtypes[] = {
-<<<<<<< HEAD
-		{ "block",	WT_VERB_block },
-		{ "shared_cache",WT_VERB_shared_cache },
-		{ "ckpt",	WT_VERB_ckpt },
-		{ "evict",	WT_VERB_evict },
-		{ "evictserver",WT_VERB_evictserver },
-		{ "fileops",	WT_VERB_fileops },
-		{ "hazard",	WT_VERB_hazard },
-		{ "log",	WT_VERB_log },
-		{ "lsm",	WT_VERB_lsm },
-		{ "mutex",	WT_VERB_mutex },
-		{ "read",	WT_VERB_read },
-		{ "reconcile",	WT_VERB_reconcile },
-		{ "recovery",	WT_VERB_recovery },
-		{ "salvage",	WT_VERB_salvage },
-		{ "verify",	WT_VERB_verify },
-		{ "version",	WT_VERB_version },
-		{ "write",	WT_VERB_write },
-=======
 		{ "block",		WT_VERB_block },
 		{ "ckpt",		WT_VERB_ckpt },
 		{ "evict",		WT_VERB_evict },
@@ -940,12 +921,12 @@
 		{ "overflow",		WT_VERB_overflow },
 		{ "read",		WT_VERB_read },
 		{ "reconcile",		WT_VERB_reconcile },
+		{ "recovery",		WT_VERB_recovery },
 		{ "salvage",		WT_VERB_salvage },
 		{ "shared_cache",	WT_VERB_shared_cache },
 		{ "verify",		WT_VERB_verify },
 		{ "version",		WT_VERB_version },
 		{ "write",		WT_VERB_write },
->>>>>>> 965631c4
 		{ NULL, 0 }
 	};
 
